--- conflicted
+++ resolved
@@ -107,9 +107,7 @@
             _coreFeatures = coreFeatures.Value;
             _modelInfoProvider = modelInfoProvider;
         }
-
-<<<<<<< HEAD
-        public Task<IDictionary<ResourceKey, UpsertOutcome>> MergeAsync(IReadOnlyList<ResourceWrapper> resources, CancellationToken cancellationToken)
+        public Task<IDictionary<ResourceKey, UpsertOutcome>> MergeAsync(IReadOnlyList<ResourceWrapperExtended> resources, CancellationToken cancellationToken)
         {
             throw new NotImplementedException();
         }
@@ -119,15 +117,12 @@
             throw new NotImplementedException();
         }
 
-        public async Task<UpsertOutcome> UpsertAsync(
-=======
         public async Task<UpsertOutcome> UpsertAsync(ResourceWrapperExtended resource, CancellationToken cancellationToken)
         {
             return await UpsertAsync(resource.Wrapper, resource.WeakETag, resource.AllowCreate, resource.KeepHistory, cancellationToken, resource.RequireETagOnUpdate);
         }
 
         private async Task<UpsertOutcome> UpsertAsync(
->>>>>>> 2dd724d4
             ResourceWrapper resource,
             WeakETag weakETag,
             bool allowCreate,
