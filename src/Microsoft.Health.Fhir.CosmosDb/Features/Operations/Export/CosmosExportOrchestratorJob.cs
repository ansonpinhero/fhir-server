﻿// -------------------------------------------------------------------------------------------------
// Copyright (c) Microsoft Corporation. All rights reserved.
// Licensed under the MIT License (MIT). See LICENSE in the repo root for license information.
// -------------------------------------------------------------------------------------------------

using System;
using System.Collections.Generic;
using System.Linq;
using System.Threading;
using System.Threading.Tasks;
using EnsureThat;
using Microsoft.Health.Fhir.Core.Features.Operations;
using Microsoft.Health.Fhir.Core.Features.Operations.Export;
using Microsoft.Health.Fhir.Core.Features.Operations.Export.Models;
using Microsoft.Health.Fhir.Core.Features.Search;
using Microsoft.Health.Fhir.Core.Models;
using Microsoft.Health.JobManagement;
using Newtonsoft.Json;

namespace Microsoft.Health.Fhir.CosmosDb.Features.Operations.Export
{
    [JobTypeId((int)JobType.ExportOrchestrator)]
    public class CosmosExportOrchestratorJob : IJob
    {
        private const int DefaultMaxNumberOfFeedRangesPerJob = 100;

        private readonly IQueueClient _queueClient;
        private ISearchService _searchService;

        public CosmosExportOrchestratorJob(
            IQueueClient queueClient,
            ISearchService searchService)
        {
            _queueClient = EnsureArg.IsNotNull(queueClient, nameof(queueClient));
            _searchService = EnsureArg.IsNotNull(searchService, nameof(searchService));
        }

        internal int MaxNumberOfFeedRangesPerJob { get; set; } = DefaultMaxNumberOfFeedRangesPerJob;

        public async Task<string> ExecuteAsync(JobInfo jobInfo, IProgress<string> progress, CancellationToken cancellationToken)
        {
            EnsureArg.IsNotNull(jobInfo, nameof(jobInfo));
            EnsureArg.IsNotNull(progress, nameof(progress));

            var record = jobInfo.DeserializeDefinition<ExportJobRecord>();
            record.QueuedTime = jobInfo.CreateDate; // get record of truth

            var groupJobs = await _queueClient.GetJobByGroupIdAsync(QueueType.Export, jobInfo.GroupId, true, cancellationToken);

            // Parallel system level export is parallelized by resource type and CosmosDB physical partitions feed range.
            if (record.ExportType == ExportJobType.All && record.IsParallel && (record.Filters == null || record.Filters.Count == 0))
            {
                var resourceTypes = string.IsNullOrEmpty(record.ResourceType)
                                 ? (await _searchService.GetUsedResourceTypes(cancellationToken))
                                 : record.ResourceType.Split(',');

                var physicalPartitionFeedRanges = await _searchService.GetFeedRanges(cancellationToken);

                var enqueuedRangesByResourceType = groupJobs.Select(x => JsonConvert.DeserializeObject<ExportJobRecord>(x.Definition))
                                                    .Where(x => x.ResourceType is not null)
                                                    .GroupBy(x => x.ResourceType)
                                                    .ToDictionary(x => x.Key, x => x.Select(x => x.FeedRange).ToList());

                foreach (var resourceType in resourceTypes)
                {
                    var definitions = new List<string>();

                    // Skip any feed range/resource type combos that have already been queued.
                    // This scenario is when the coordinator is killed during queueing of export jobs.
                    var notEnqueued = enqueuedRangesByResourceType.TryGetValue(resourceType, out var enqueuedRangesThisResourceType) ?
                                            physicalPartitionFeedRanges.Where(x => !enqueuedRangesThisResourceType.Contains(x)) :
                                            physicalPartitionFeedRanges;

                    foreach (var partitionRange in notEnqueued)
                    {
                        var processingRecord = CreateExportRecord(
                                record,
                                jobInfo.GroupId,
                                resourceType: resourceType,
                                feedRange: partitionRange);

                        definitions.Add(JsonConvert.SerializeObject(processingRecord));

                        if (definitions.Count >= MaxNumberOfFeedRangesPerJob)
                        {
                            await _queueClient.EnqueueAsync((byte)QueueType.Export, definitions.ToArray(), jobInfo.GroupId, false, false, cancellationToken);
                            definitions.Clear();
                        }
                    }

                    if (definitions.Count > 0)
                    {
                        await _queueClient.EnqueueAsync((byte)QueueType.Export, definitions.ToArray(), jobInfo.GroupId, false, false, cancellationToken);
                    }
                }
            }
            else if (groupJobs.Count == 1)
            {
                var processingRecord = CreateExportRecord(record, jobInfo.GroupId);
                await _queueClient.EnqueueAsync(QueueType.Export, cancellationToken, groupId: jobInfo.GroupId, definitions: processingRecord);
            }

            record.Status = OperationStatus.Completed;
            return JsonConvert.SerializeObject(record);
        }

        private static ExportJobRecord CreateExportRecord(ExportJobRecord record, long groupId, string resourceType = null, string feedRange = null)
        {
            var format = $"{ExportFormatTags.ResourceName}-{ExportFormatTags.Id}";
            var container = record.StorageAccountContainerName;

            if (record.Id != record.StorageAccountContainerName)
            {
                format = $"{ExportFormatTags.Timestamp}-{groupId}/{format}";
            }
            else
            {
                // Need the export- to make sure the container meets the minimum length requirements of 3 characters.
                container = $"export-{groupId}";
            }

            var rec = new ExportJobRecord(
<<<<<<< HEAD
                        requestUri: record.RequestUri,
                        exportType: record.ExportType,
                        exportFormat: format,
                        resourceType: string.IsNullOrEmpty(resourceType) ? record.ResourceType : resourceType,
                        filters: record.Filters,
                        hash: record.Hash,
                        rollingFileSizeInMB: record.RollingFileSizeInMB,
                        requestorClaims: record.RequestorClaims,
                        since: record.Since,
                        till: record.Till,
                        feedRange: feedRange,
                        groupId: record.GroupId,
                        storageAccountConnectionHash: record.StorageAccountConnectionHash,
                        storageAccountUri: record.StorageAccountUri,
                        anonymizationConfigurationCollectionReference: record.AnonymizationConfigurationCollectionReference,
                        anonymizationConfigurationLocation: record.AnonymizationConfigurationLocation,
                        anonymizationConfigurationFileETag: record.AnonymizationConfigurationFileETag,
                        maximumNumberOfResourcesPerQuery: record.MaximumNumberOfResourcesPerQuery,
                        numberOfPagesPerCommit: record.NumberOfPagesPerCommit,
                        storageAccountContainerName: container,
                        isParallel: record.IsParallel,
                        schemaVersion: record.SchemaVersion,
                        typeId: (int)JobType.ExportProcessing,
                        smartRequest: record.SmartRequest);
            rec.Id = string.Empty;
            rec.QueuedTime = record.QueuedTime; // preserve create date of coordinator job in form of queued time for all children, so same time is used on file names.
=======
                        record.RequestUri,
                        record.ExportType,
                        format,
                        record.ResourceType,
                        record.Filters,
                        record.Hash,
                        record.RollingFileSizeInMB,
                        record.RequestorClaims,
                        record.Since,
                        record.Till,
                        startSurrogateId: null,
                        endSurrogateId: null,
                        globalStartSurrogateId: null,
                        globalEndSurrogateId: null,
                        record.GroupId,
                        record.StorageAccountConnectionHash,
                        record.StorageAccountUri,
                        record.AnonymizationConfigurationCollectionReference,
                        record.AnonymizationConfigurationLocation,
                        record.AnonymizationConfigurationFileETag,
                        record.MaximumNumberOfResourcesPerQuery,
                        record.NumberOfPagesPerCommit,
                        container,
                        record.IsParallel,
                        record.IncludeHistory,
                        record.IncludeDeleted,
                        record.SchemaVersion,
                        (int)JobType.ExportProcessing,
                        record.SmartRequest)
            {
                Id = string.Empty,
                QueuedTime = record.QueuedTime, // preserve create date of coordinator job in form of queued time for all children, so same time is used on file names.
            };

>>>>>>> 61e7efa5
            return rec;
        }
    }
}<|MERGE_RESOLUTION|>--- conflicted
+++ resolved
@@ -120,34 +120,6 @@
             }
 
             var rec = new ExportJobRecord(
-<<<<<<< HEAD
-                        requestUri: record.RequestUri,
-                        exportType: record.ExportType,
-                        exportFormat: format,
-                        resourceType: string.IsNullOrEmpty(resourceType) ? record.ResourceType : resourceType,
-                        filters: record.Filters,
-                        hash: record.Hash,
-                        rollingFileSizeInMB: record.RollingFileSizeInMB,
-                        requestorClaims: record.RequestorClaims,
-                        since: record.Since,
-                        till: record.Till,
-                        feedRange: feedRange,
-                        groupId: record.GroupId,
-                        storageAccountConnectionHash: record.StorageAccountConnectionHash,
-                        storageAccountUri: record.StorageAccountUri,
-                        anonymizationConfigurationCollectionReference: record.AnonymizationConfigurationCollectionReference,
-                        anonymizationConfigurationLocation: record.AnonymizationConfigurationLocation,
-                        anonymizationConfigurationFileETag: record.AnonymizationConfigurationFileETag,
-                        maximumNumberOfResourcesPerQuery: record.MaximumNumberOfResourcesPerQuery,
-                        numberOfPagesPerCommit: record.NumberOfPagesPerCommit,
-                        storageAccountContainerName: container,
-                        isParallel: record.IsParallel,
-                        schemaVersion: record.SchemaVersion,
-                        typeId: (int)JobType.ExportProcessing,
-                        smartRequest: record.SmartRequest);
-            rec.Id = string.Empty;
-            rec.QueuedTime = record.QueuedTime; // preserve create date of coordinator job in form of queued time for all children, so same time is used on file names.
-=======
                         record.RequestUri,
                         record.ExportType,
                         format,
@@ -182,7 +154,6 @@
                 QueuedTime = record.QueuedTime, // preserve create date of coordinator job in form of queued time for all children, so same time is used on file names.
             };
 
->>>>>>> 61e7efa5
             return rec;
         }
     }
