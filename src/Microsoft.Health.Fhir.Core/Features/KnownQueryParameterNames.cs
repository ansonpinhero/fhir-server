﻿// -------------------------------------------------------------------------------------------------
// Copyright (c) Microsoft Corporation. All rights reserved.
// Licensed under the MIT License (MIT). See LICENSE in the repo root for license information.
// -------------------------------------------------------------------------------------------------

namespace Microsoft.Health.Fhir.Core.Features
{
    /// <summary>
    /// Provides list of known query parameter names.
    /// </summary>
    public static class KnownQueryParameterNames
    {
        public const string At = "_at";

        public const string Before = "_before";

        /// <summary>
        /// The continuation token parameter.
        /// </summary>
        public const string ContinuationToken = "ct";

        public const string Count = "_count";

        /// <summary>
        /// The format query parameter.
        /// </summary>
        public const string Format = "_format";

        public const string LastUpdated = "_lastUpdated";

        public const string Mode = "mode";

        /// <summary>
        /// The pretty query parameter.
        /// </summary>
        /// <remarks>True if the client wishes to request for pretty-printed resources (either in JSON or XML), false otherwise.</remarks>
        public const string Pretty = "_pretty";

        public const string Profile = "profile";

        public const string Since = "_since";

        public const string Sort = "_sort";

        public const string Summary = "_summary";

        public const string Elements = "_elements";

        /// <summary>
        /// The total query parameter.
        /// </summary>
        /// <remarks>Specifies if the total number of matching search results should be included in the returned Bundle.</remarks>
        public const string Total = "_total";

        public const string List = "_list";

        public const string Id = "_id";

        public const string Type = "_type";

        public const string Container = "_container";

        /// <summary>
        /// The anonymization configuration
        /// </summary>
        /// <remarks>The anonymization configuration location and addition information. </remarks>
        public const string AnonymizationConfigurationLocation = "_anonymizationConfig";

        public const string AnonymizationConfigurationCollectionReference = "_anonymizationConfigCollectionReference";

        public const string AnonymizationConfigurationFileEtag = "_anonymizationConfigEtag";

        public const string OutputFormat = "_outputFormat";

        public const string TypeFilter = "_typeFilter";

        public const string Text = "_text";

        public const string Till = "_till";

        public const string IsParallel = "_isParallel";

        public const string StartSurrogateId = "_startSurrogateId";

        public const string EndSurrogateId = "_endSurrogateId";

        public const string GlobalStartSurrogateId = "_globalStartSurrogateId";

        public const string GlobalEndSurrogateId = "_globalEndSurrogateId";

        public const string IgnoreSearchParamHash = "_ignoreSearchParamHash";

        /// <summary>
        /// Frequently used SearchParameters
        /// </summary>
        public const string Identifier = "identifier";

        public const string HardDelete = "_hardDelete";

        public const string PurgeHistory = "_purgeHistory";

<<<<<<< HEAD
        public const string IncludeHistory = "_includeHistory";

        public const string IncludeDeleted = "_includeDeleted";

        /// <summary>
        /// Used by $export as a comma-separated list of parameters instructing which initial data should be included.
        /// </summary>
        public const string IncludeAssociatedData = "includeAssociatedData";
=======
        public const string MaxCount = "_maxCount";
>>>>>>> 22ca3c72
    }
}<|MERGE_RESOLUTION|>--- conflicted
+++ resolved
@@ -98,18 +98,25 @@
         public const string HardDelete = "_hardDelete";
 
         public const string PurgeHistory = "_purgeHistory";
-
-<<<<<<< HEAD
+        
+        /// <summary>
+        /// Used by queries from the $export mediator to signal that history should be included in the export search.
+        /// </summary>
         public const string IncludeHistory = "_includeHistory";
 
+        /// <summary>
+        /// Used by queries from the $export mediator to signal that soft deleted resources should be included in the export search.
+        /// </summary>
         public const string IncludeDeleted = "_includeDeleted";
 
         /// <summary>
         /// Used by $export as a comma-separated list of parameters instructing which initial data should be included.
         /// </summary>
         public const string IncludeAssociatedData = "includeAssociatedData";
-=======
+
+        /// <summary>
+        /// Used by export to specify the number of resources to be processed by the search engine.
+        /// </summary>
         public const string MaxCount = "_maxCount";
->>>>>>> 22ca3c72
     }
 }