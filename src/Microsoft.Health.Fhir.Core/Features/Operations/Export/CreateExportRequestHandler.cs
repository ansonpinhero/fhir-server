--- conflicted
+++ resolved
@@ -94,19 +94,12 @@
                 anonymizationConfigurationCollectionReference: request.AnonymizationConfigurationCollectionReference,
                 anonymizationConfigurationLocation: request.AnonymizationConfigurationLocation,
                 anonymizationConfigurationFileETag: request.AnonymizationConfigurationFileETag,
-<<<<<<< HEAD
-                maximumNumberOfResourcesPerQuery: _exportJobConfiguration.MaximumNumberOfResourcesPerQuery,
-                numberOfPagesPerCommit: _exportJobConfiguration.NumberOfPagesPerCommit,
-                storageAccountContainerName: request.ContainerName,
-                isParallel: request.IsParallel,
-=======
                 maximumNumberOfResourcesPerQuery: maxCount > 0 ? maxCount : _exportJobConfiguration.MaximumNumberOfResourcesPerQuery,
                 numberOfPagesPerCommit: _exportJobConfiguration.NumberOfPagesPerCommit,
                 storageAccountContainerName: request.ContainerName,
                 isParallel: request.IsParallel,
                 includeHistory: request.IncludeHistory,
                 includeDeleted: request.IncludeDeleted,
->>>>>>> 61e7efa5
                 smartRequest: _contextAccessor?.RequestContext?.AccessControlContext?.ApplyFineGrainedAccessControl == true);
 
             var outcome = await _fhirOperationDataStore.CreateExportJobAsync(jobRecord, cancellationToken);
