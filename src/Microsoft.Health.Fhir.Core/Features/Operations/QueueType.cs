--- conflicted
+++ resolved
@@ -11,11 +11,8 @@
         Export = 1,
         Import = 2,
         Defrag = 3,
-<<<<<<< HEAD
-        Reindex = 4,
-=======
         BulkDelete = 4,
->>>>>>> 9cec2fb6
+        Reindex = 5,
     }
 }
 #pragma warning restore CA1028 // Enum Storage should be Int32