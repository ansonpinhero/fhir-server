﻿// -------------------------------------------------------------------------------------------------
// Copyright (c) Microsoft Corporation. All rights reserved.
// Licensed under the MIT License (MIT). See LICENSE in the repo root for license information.
// -------------------------------------------------------------------------------------------------

using System;
using System.Collections.Generic;
using System.Threading;
using System.Threading.Tasks;

namespace Microsoft.Health.Fhir.Core.Features.Persistence
{
    public interface IFhirDataStore
    {
<<<<<<< HEAD
        Task TryLogEvent(string process, string status, string text, DateTime startDate, CancellationToken cancellationToken);

        Task<IDictionary<ResourceKey, UpsertOutcome>> MergeAsync(IReadOnlyList<ResourceWrapperExtended> resources, CancellationToken cancellationToken);

        Task<IReadOnlyList<ResourceWrapper>> GetAsync(IReadOnlyList<ResourceKey> keys, CancellationToken cancellationToken);

        Task<UpsertOutcome> UpsertAsync(ResourceWrapperExtended resource, CancellationToken cancellationToken);
=======
        Task<UpsertOutcome> UpsertAsync(ResourceWrapperOperation resource, CancellationToken cancellationToken);
>>>>>>> 4d775a4e

        Task<ResourceWrapper> GetAsync(ResourceKey key, CancellationToken cancellationToken);

        Task HardDeleteAsync(ResourceKey key, bool keepCurrentVersion, CancellationToken cancellationToken);

        Task BulkUpdateSearchParameterIndicesAsync(IReadOnlyCollection<ResourceWrapper> resources, CancellationToken cancellationToken);

        Task<ResourceWrapper> UpdateSearchParameterIndicesAsync(ResourceWrapper resourceWrapper, WeakETag weakETag, CancellationToken cancellationToken);

        Task<int?> GetProvisionedDataStoreCapacityAsync(CancellationToken cancellationToken);
    }
}<|MERGE_RESOLUTION|>--- conflicted
+++ resolved
@@ -12,17 +12,13 @@
 {
     public interface IFhirDataStore
     {
-<<<<<<< HEAD
         Task TryLogEvent(string process, string status, string text, DateTime startDate, CancellationToken cancellationToken);
 
-        Task<IDictionary<ResourceKey, UpsertOutcome>> MergeAsync(IReadOnlyList<ResourceWrapperExtended> resources, CancellationToken cancellationToken);
+        Task<IDictionary<ResourceKey, UpsertOutcome>> MergeAsync(IReadOnlyList<ResourceWrapperOperation> resources, CancellationToken cancellationToken);
 
         Task<IReadOnlyList<ResourceWrapper>> GetAsync(IReadOnlyList<ResourceKey> keys, CancellationToken cancellationToken);
 
-        Task<UpsertOutcome> UpsertAsync(ResourceWrapperExtended resource, CancellationToken cancellationToken);
-=======
         Task<UpsertOutcome> UpsertAsync(ResourceWrapperOperation resource, CancellationToken cancellationToken);
->>>>>>> 4d775a4e
 
         Task<ResourceWrapper> GetAsync(ResourceKey key, CancellationToken cancellationToken);
 
