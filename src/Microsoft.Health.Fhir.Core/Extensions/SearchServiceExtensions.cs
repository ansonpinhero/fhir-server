﻿// -------------------------------------------------------------------------------------------------
// Copyright (c) Microsoft Corporation. All rights reserved.
// Licensed under the MIT License (MIT). See LICENSE in the repo root for license information.
// -------------------------------------------------------------------------------------------------

using System;
using System.Collections.Generic;
using System.Collections.Immutable;
using System.Globalization;
using System.Linq;
using System.Threading;
using System.Threading.Tasks;
using Microsoft.Extensions.Logging;
using Microsoft.Health.Fhir.Core.Exceptions;
using Microsoft.Health.Fhir.Core.Features;
using Microsoft.Health.Fhir.Core.Features.Search;
using Microsoft.Health.Fhir.Core.Logging;

namespace Microsoft.Health.Fhir.Core.Extensions
{
    public static class SearchServiceExtensions
    {
        private static readonly HashSet<string> _excludedParameters = new()
        {
            KnownQueryParameterNames.Count,
            KnownQueryParameterNames.Summary,
            KnownQueryParameterNames.Total,
            KnownQueryParameterNames.ContinuationToken,
            "_include",
            "_revinclude",
        };

        /// <summary>
        /// Performs a "Conditional Search", conditional searches are found in bundles and done through
        /// "If-Exists" headers on the API. Additional logic is used to filter parameters that don't restrict
        /// results, and also ensure that the query meets criteria requirements
        /// </summary>
        /// <param name="searchService">searchService</param>
        /// <param name="instanceType">The instanceType to search</param>
        /// <param name="conditionalParameters">ConditionalParameters</param>
        /// <param name="cancellationToken">The CancellationToken</param>
        /// <param name="count">The search Count.</param>
        /// <param name="continuationToken">An optional ContinuationToken</param>
        /// <param name="versionType">The versions of a resource to return</param>
        /// <returns>Search collection and a continuationToken</returns>
        /// <exception cref="PreconditionFailedException">Returns this exception when all passed in params match the search result unusedParams</exception>
        internal static async Task<(IReadOnlyCollection<SearchResultEntry> Results, string ContinuationToken)> ConditionalSearchAsync(
            this ISearchService searchService,
            string instanceType,
            IReadOnlyList<Tuple<string, string>> conditionalParameters,
            CancellationToken cancellationToken,
            int? count = 2, // Most "Conditional" logic needs only 0, 1 or >1, so here we can limit to "2"
            string continuationToken = null,
<<<<<<< HEAD
            ResourceVersionType versionType = ResourceVersionType.Latest)
=======
            Microsoft.Extensions.Logging.ILogger logger = null)
>>>>>>> 88674d00
        {
            // Filters search parameters that can limit the number of results (e.g. _count=1)
            IList<Tuple<string, string>> filteredParameters = conditionalParameters
                .Where(x => !_excludedParameters.Contains(x.Item1, StringComparer.OrdinalIgnoreCase))
                .ToList();

            int userProvidedParameterCount = filteredParameters.Count;

            if (count != null)
            {
                filteredParameters.Add(Tuple.Create(KnownQueryParameterNames.Count, count.ToString()));
            }

            var matchedResults = new List<SearchResultEntry>();
            string lastContinuationToken = continuationToken;
            LongRunningOperationStatistics statistics = new LongRunningOperationStatistics(operationName: "conditionalSearchAsync");
            try
            {
                statistics.StartCollectingResults();
                do
                {
                    var searchParameters = new List<Tuple<string, string>>(filteredParameters);
                    if (!string.IsNullOrEmpty(lastContinuationToken))
                    {
                        searchParameters.Add(Tuple.Create(KnownQueryParameterNames.ContinuationToken, ContinuationTokenConverter.Encode(lastContinuationToken)));
                    }

<<<<<<< HEAD
                SearchResult results = await searchService.SearchAsync(instanceType, searchParameters.ToImmutableList(), cancellationToken, resourceVersionTypes: versionType);
                lastContinuationToken = results?.ContinuationToken;
=======
                    statistics.Iterate();
>>>>>>> 88674d00

                    SearchResult results = await searchService.SearchAsync(instanceType, searchParameters.ToImmutableList(), cancellationToken);
                    lastContinuationToken = results?.ContinuationToken;

                    // Check if all parameters passed in were unused, this would result in no search parameters being applied to search results
                    int? totalUnusedParameters = results?.UnsupportedSearchParameters.Count;
                    if (totalUnusedParameters == userProvidedParameterCount)
                    {
                        logger?.LogInformation("PreconditionFailed: ConditionalOperationNotSelectiveEnough");
                        throw new PreconditionFailedException(string.Format(CultureInfo.InvariantCulture, Core.Resources.ConditionalOperationNotSelectiveEnough, instanceType));
                    }

                    if (results?.Results.Any() == true)
                    {
                        matchedResults.AddRange(
                            results?.Results
                                .Where(x => x.SearchEntryMode == ValueSets.SearchEntryMode.Match)
                                .Take(Math.Max(count.HasValue ? 0 : results.Results.Count(), count.GetValueOrDefault() - matchedResults.Count)));
                    }
                }
                while (count.HasValue && matchedResults.Count < count && !string.IsNullOrEmpty(lastContinuationToken));
            }
            finally
            {
                statistics.StopCollectingResults();

                if (statistics.IterationCount > 1 && logger != null)
                {
                    try
                    {
                        logger.LogInformation(statistics.GetStatisticsAsJson());
                    }
                    catch (Exception ex)
                    {
                        logger.LogWarning(ex, "Error computing operation statistics. This error will not block the operation processing.");
                    }
                }
            }

            return (matchedResults, lastContinuationToken);
        }
    }
}<|MERGE_RESOLUTION|>--- conflicted
+++ resolved
@@ -51,11 +51,8 @@
             CancellationToken cancellationToken,
             int? count = 2, // Most "Conditional" logic needs only 0, 1 or >1, so here we can limit to "2"
             string continuationToken = null,
-<<<<<<< HEAD
-            ResourceVersionType versionType = ResourceVersionType.Latest)
-=======
+            ResourceVersionType versionType = ResourceVersionType.Latest,
             Microsoft.Extensions.Logging.ILogger logger = null)
->>>>>>> 88674d00
         {
             // Filters search parameters that can limit the number of results (e.g. _count=1)
             IList<Tuple<string, string>> filteredParameters = conditionalParameters
@@ -83,14 +80,9 @@
                         searchParameters.Add(Tuple.Create(KnownQueryParameterNames.ContinuationToken, ContinuationTokenConverter.Encode(lastContinuationToken)));
                     }
 
-<<<<<<< HEAD
-                SearchResult results = await searchService.SearchAsync(instanceType, searchParameters.ToImmutableList(), cancellationToken, resourceVersionTypes: versionType);
-                lastContinuationToken = results?.ContinuationToken;
-=======
                     statistics.Iterate();
->>>>>>> 88674d00
 
-                    SearchResult results = await searchService.SearchAsync(instanceType, searchParameters.ToImmutableList(), cancellationToken);
+                    SearchResult results = await searchService.SearchAsync(instanceType, searchParameters.ToImmutableList(), cancellationToken, resourceVersionTypes: versionType);
                     lastContinuationToken = results?.ContinuationToken;
 
                     // Check if all parameters passed in were unused, this would result in no search parameters being applied to search results
