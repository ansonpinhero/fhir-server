--- conflicted
+++ resolved
@@ -15,21 +15,10 @@
                 "TestAuthEnvironment:FilePath": "..//..//testauthenvironment.json",
                 "DataStore": "CosmosDb",
                 "ASPNETCORE_ENVIRONMENT": "development",
-<<<<<<< HEAD
-                "SqlServer:Initialize": "true",
-                "SqlServer:AllowDatabaseCreation": "true",
-                "SqlServer:SchemaOptions:AutomaticUpdatesEnabled": "true",
-                "SqlServer:ConnectionString": "server=(local);Initial Catalog=FHIR_R4;Integrated Security=true",
                 "TaskHosting:Enabled": "true",
                 "TaskHosting:MaxRunningTaskCount": "2",
                 "FhirServer:Operations:IntegrationDataStore:StorageAccountConnection": "UseDevelopmentStorage=true",
                 "FhirServer:Operations:Import:Enabled": "true"
-=======
-                "FhirServer:Operations:Import:Enabled": "true",
-                "TaskHosting:Enabled": "true",
-                "FhirServer:Security:Enabled": "false",
-                "FhirServer:Operations:IntegrationDataStore:StorageAccountConnection": "UseDevelopmentStorage=true"
->>>>>>> 91be1a4f
             },
             "applicationUrl": "https://localhost:44348/"
         },
