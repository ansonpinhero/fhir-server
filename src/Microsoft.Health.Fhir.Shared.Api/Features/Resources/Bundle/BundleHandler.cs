--- conflicted
+++ resolved
@@ -9,7 +9,6 @@
 using System.IO;
 using System.Linq;
 using System.Net;
-using System.Text;
 using System.Threading;
 using System.Threading.Tasks;
 using System.Transactions;
@@ -22,7 +21,6 @@
 using Microsoft.AspNetCore.Http.Extensions;
 using Microsoft.AspNetCore.Http.Features.Authentication;
 using Microsoft.AspNetCore.Http.Headers;
-using Microsoft.AspNetCore.ResponseCompression;
 using Microsoft.AspNetCore.Routing;
 using Microsoft.Extensions.Logging;
 using Microsoft.Extensions.Options;
@@ -59,6 +57,8 @@
     /// </summary>
     public partial class BundleHandler : IRequestHandler<BundleRequest, BundleResponse>
     {
+        private const int GCCollectTrigger = 150;
+
         private readonly RequestContextAccessor<IFhirRequestContext> _fhirRequestContextAccessor;
         private readonly FhirJsonSerializer _fhirJsonSerializer;
         private readonly FhirJsonParser _fhirJsonParser;
@@ -148,7 +148,7 @@
             _referenceIdDictionary = new Dictionary<string, (string resourceId, string resourceType)>();
         }
 
-        private async Task ExecuteAllRequestsAsync(Hl7.Fhir.Model.Bundle responseBundle)
+        private async Task ExecuteAllRequestsAsync(Hl7.Fhir.Model.Bundle responseBundle, CancellationToken cancellationToken)
         {
             // List is not created initially since it doesn't create a list with _requestCount elements
             responseBundle.Entry = new List<EntryComponent>(new EntryComponent[_requestCount]);
@@ -171,7 +171,7 @@
             EntryComponent throttledEntryComponent = null;
             foreach (HTTPVerb verb in _verbExecutionOrder)
             {
-                throttledEntryComponent = await ExecuteRequestsAsync(responseBundle, verb, throttledEntryComponent);
+                throttledEntryComponent = await ExecuteRequestsAsync(responseBundle, verb, throttledEntryComponent, cancellationToken);
             }
         }
 
@@ -257,7 +257,7 @@
                         Type = BundleType.TransactionResponse,
                     };
 
-                    var response = await ExecuteTransactionForAllRequests(responseBundle);
+                    var response = await ExecuteTransactionForAllRequests(responseBundle, cancellationToken);
 
                     await PublishNotification(responseBundle, BundleType.Transaction);
 
@@ -291,13 +291,13 @@
             await _mediator.Publish(new BundleMetricsNotification(apiCallResults, bundleType == BundleType.Batch ? AuditEventSubType.Batch : AuditEventSubType.Transaction), CancellationToken.None);
         }
 
-        private async Task<BundleResponse> ExecuteTransactionForAllRequests(Hl7.Fhir.Model.Bundle responseBundle)
+        private async Task<BundleResponse> ExecuteTransactionForAllRequests(Hl7.Fhir.Model.Bundle responseBundle, CancellationToken cancellationToken)
         {
             try
             {
                 using (var transaction = _transactionHandler.BeginTransaction())
                 {
-                    await ExecuteAllRequestsAsync(responseBundle);
+                    await ExecuteAllRequestsAsync(responseBundle, cancellationToken);
 
                     transaction.Complete();
                 }
@@ -436,10 +436,8 @@
             _requests[requestMethod].Add((routeContext, order, persistedId));
         }
 
-        private async Task<EntryComponent> ExecuteRequestsAsync(Hl7.Fhir.Model.Bundle responseBundle, HTTPVerb httpVerb, EntryComponent throttledEntryComponent)
-        {
-            const int GCCollectTrigger = 150;
-
+        private async Task<EntryComponent> ExecuteRequestsAsync(Hl7.Fhir.Model.Bundle responseBundle, HTTPVerb httpVerb, EntryComponent throttledEntryComponent, CancellationToken cancellationToken)
+        {
             foreach ((RouteContext request, int entryIndex, string persistedId) in _requests[httpVerb])
             {
                 if (entryIndex % GCCollectTrigger == 0)
@@ -483,7 +481,7 @@
                                 retryDelay = retryHeaderValue;
                             }
 
-                            await Task.Delay(retryDelay * 1000); // multiply by 1000 as retry-header specifies delay in seconds
+                            await Task.Delay(retryDelay * 1000, cancellationToken); // multiply by 1000 as retry-header specifies delay in seconds
                             await request.Handler.Invoke(httpContext);
                         }
 
@@ -568,6 +566,11 @@
                 Stopwatch stopwatch = Stopwatch.StartNew();
                 await Parallel.ForEachAsync(_requests[httpVerb], options, async (state, ct) =>
                 {
+                    if (state.Item2 % GCCollectTrigger == 0)
+                    {
+                        RunGarbageCollection();
+                    }
+
                     _logger.LogTrace("BundleHandler - Running request #{RequestNumber} out of {TotalNumberOfRequests}.", state.Item2, totalNumberOfRequests);
 
                     await HandleRequestAsync(
@@ -680,7 +683,25 @@
             }
         }
 
-<<<<<<< HEAD
+        private void RunGarbageCollection()
+        {
+            try
+            {
+                _logger.LogTrace("{Origin} - MemoryWatch - Memory used before collection: {MemoryInUse:N0}", nameof(BundleHandler), GC.GetTotalMemory(forceFullCollection: false));
+
+                // Collecting memory up to Generation 2 using default collection mode.
+                // No blocking, allowing a collection to be performed as soon as possible, if another collection is not in progress.
+                // SOH compacting is set to true.
+                GC.Collect(GC.MaxGeneration, GCCollectionMode.Default, blocking: false, compacting: true);
+
+                _logger.LogTrace("{Origin} - MemoryWatch - Memory used after full collection: {MemoryInUse:N0}", nameof(BundleHandler), GC.GetTotalMemory(forceFullCollection: false));
+            }
+            catch (Exception ex)
+            {
+                _logger.LogError(ex, "{Origin} - MemoryWatch - Error running garbage collection.", nameof(BundleHandler));
+            }
+        }
+
         private static void AddHeaderIfNeeded(string headerKey, string headerValue, HttpContext httpContext)
         {
             if (!string.IsNullOrWhiteSpace(headerValue))
@@ -891,24 +912,6 @@
                 {
                     newFhirRequestContext.ResponseHeaders.Add(headerName, values);
                 }
-=======
-        private void RunGarbageCollection()
-        {
-            try
-            {
-                _logger.LogTrace("{Origin} - MemoryWatch - Memory used before collection: {MemoryInUse:N0}", nameof(BundleHandler), GC.GetTotalMemory(forceFullCollection: false));
-
-                // Collecting memory up to Generation 2 using default collection mode.
-                // No blocking, allowing a collection to be performed as soon as possible, if another collection is not in progress.
-                // SOH compacting is set to true.
-                GC.Collect(GC.MaxGeneration, GCCollectionMode.Default, blocking: false, compacting: true);
-
-                _logger.LogTrace("{Origin} - MemoryWatch - Memory used after full collection: {MemoryInUse:N0}", nameof(BundleHandler), GC.GetTotalMemory(forceFullCollection: false));
-            }
-            catch (Exception ex)
-            {
-                _logger.LogError(ex, "{Origin} - MemoryWatch - Error running garbage collection.", nameof(BundleHandler));
->>>>>>> 3a58c8f6
             }
         }
 
