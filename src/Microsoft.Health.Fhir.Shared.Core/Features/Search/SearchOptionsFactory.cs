﻿// -------------------------------------------------------------------------------------------------
// Copyright (c) Microsoft Corporation. All rights reserved.
// Licensed under the MIT License (MIT). See LICENSE in the repo root for license information.
// -------------------------------------------------------------------------------------------------

using System;
using System.Collections.Generic;
using System.Diagnostics.CodeAnalysis;
using System.Globalization;
using System.Linq;
using System.Threading;
using System.Threading.Tasks;
using EnsureThat;
using Hl7.Fhir.Model;
using Hl7.Fhir.Rest;
using Hl7.Fhir.Utility;
using Microsoft.Extensions.Logging;
using Microsoft.Extensions.Options;
using Microsoft.Health.Core.Features.Context;
using Microsoft.Health.Fhir.Core.Configs;
using Microsoft.Health.Fhir.Core.Extensions;
using Microsoft.Health.Fhir.Core.Features.Context;
using Microsoft.Health.Fhir.Core.Features.Definition;
using Microsoft.Health.Fhir.Core.Features.Persistence;
using Microsoft.Health.Fhir.Core.Features.Search.Access;
using Microsoft.Health.Fhir.Core.Features.Search.Expressions;
using Microsoft.Health.Fhir.Core.Features.Search.Expressions.Parsers;
using Microsoft.Health.Fhir.Core.Features.Search.Registry;
using Microsoft.Health.Fhir.Core.Models;
using Microsoft.Health.Fhir.ValueSets;
using Expression = Microsoft.Health.Fhir.Core.Features.Search.Expressions.Expression;
using Task = System.Threading.Tasks.Task;

namespace Microsoft.Health.Fhir.Core.Features.Search
{
    public class SearchOptionsFactory : ISearchOptionsFactory
    {
        private static readonly string SupportedTotalTypes = $"'{TotalType.Accurate}', '{TotalType.None}'".ToLower(CultureInfo.CurrentCulture);

        private readonly IExpressionParser _expressionParser;
        private readonly RequestContextAccessor<IFhirRequestContext> _contextAccessor;
        private readonly ISortingValidator _sortingValidator;
        private readonly ExpressionAccessControl _expressionAccess;
        private readonly ISearchParameterDefinitionManager _searchParameterDefinitionManager;
        private readonly ILogger _logger;
        private readonly SearchParameterInfo _resourceTypeSearchParameter;
        private readonly CoreFeatureConfiguration _featureConfiguration;
        private readonly List<string> _timeTravelParameterNames = new() { KnownQueryParameterNames.GlobalEndSurrogateId, KnownQueryParameterNames.EndSurrogateId, KnownQueryParameterNames.GlobalStartSurrogateId, KnownQueryParameterNames.StartSurrogateId };
        private readonly SearchParameterStatusManager _statusManager;

        public SearchOptionsFactory(
            IExpressionParser expressionParser,
            ISearchParameterDefinitionManager.SearchableSearchParameterDefinitionManagerResolver searchParameterDefinitionManagerResolver,
            IOptions<CoreFeatureConfiguration> featureConfiguration,
            RequestContextAccessor<IFhirRequestContext> contextAccessor,
            ISortingValidator sortingValidator,
            ExpressionAccessControl expressionAccess,
            ILogger<SearchOptionsFactory> logger,
            SearchParameterStatusManager statusManager)
        {
            EnsureArg.IsNotNull(expressionParser, nameof(expressionParser));
            EnsureArg.IsNotNull(searchParameterDefinitionManagerResolver, nameof(searchParameterDefinitionManagerResolver));
            EnsureArg.IsNotNull(featureConfiguration?.Value, nameof(featureConfiguration));
            EnsureArg.IsNotNull(contextAccessor, nameof(contextAccessor));
            EnsureArg.IsNotNull(sortingValidator, nameof(sortingValidator));
            EnsureArg.IsNotNull(expressionAccess, nameof(expressionAccess));
            EnsureArg.IsNotNull(logger, nameof(logger));
            EnsureArg.IsNotNull(statusManager, nameof(statusManager));

            _expressionParser = expressionParser;
            _contextAccessor = contextAccessor;
            _sortingValidator = sortingValidator;
            _expressionAccess = expressionAccess;
            _searchParameterDefinitionManager = searchParameterDefinitionManagerResolver();
            _logger = logger;
            _statusManager = statusManager;
            _featureConfiguration = featureConfiguration.Value;

            _resourceTypeSearchParameter = _searchParameterDefinitionManager.GetSearchParameter(ResourceType.Resource.ToString(), SearchParameterNames.ResourceType);
        }

<<<<<<< HEAD
        public async Task<SearchOptions> Create(string resourceType, IReadOnlyList<Tuple<string, string>> queryParameters, bool isAsyncOperation = false, CancellationToken cancellationToken = default)
        {
            return await Create(null, null, resourceType, queryParameters, isAsyncOperation, cancellationToken: cancellationToken);
=======
        public SearchOptions Create(string resourceType, IReadOnlyList<Tuple<string, string>> queryParameters, bool isAsyncOperation = false, ResourceVersionType resourceVersionTypes = ResourceVersionType.Latest)
        {
            return Create(null, null, resourceType, queryParameters, isAsyncOperation, resourceVersionTypes: resourceVersionTypes);
>>>>>>> 8d991a17
        }

        [SuppressMessage("Design", "CA1308", Justification = "ToLower() is required to format parameter output correctly.")]
        public async Task<SearchOptions> Create(
            string compartmentType,
            string compartmentId,
            string resourceType,
            IReadOnlyList<Tuple<string, string>> queryParameters,
            bool isAsyncOperation = false,
            bool useSmartCompartmentDefinition = false,
<<<<<<< HEAD
            CancellationToken cancellationToken = default)
=======
            ResourceVersionType resourceVersionTypes = ResourceVersionType.Latest)
>>>>>>> 8d991a17
        {
            var searchOptions = new SearchOptions();

            if (queryParameters != null && queryParameters.Any(_ => _.Item1 == KnownQueryParameterNames.GlobalEndSurrogateId && _.Item2 != null))
            {
                var queryHint = new List<(string param, string value)>();
                foreach (var par in queryParameters.Where(_ => _.Item1 == KnownQueryParameterNames.Type || _timeTravelParameterNames.Contains(_.Item1)))
                {
                    queryHint.Add((par.Item1, par.Item2));
                }

                searchOptions.QueryHints = queryHint;
            }

            searchOptions.IgnoreSearchParamHash = queryParameters != null && queryParameters.Any(_ => _.Item1 == KnownQueryParameterNames.IgnoreSearchParamHash && _.Item2 != null);

            string continuationToken = null;

            var searchParams = new SearchParams();
            var unsupportedSearchParameters = new List<Tuple<string, string>>();
            bool setDefaultBundleTotal = true;

            // Extract the continuation token, filter out the other known query parameters that's not search related.
            // Exclude time travel parameters from evaluation to avoid warnings about unsupported parameters
            foreach (Tuple<string, string> query in queryParameters?.Where(_ => !_timeTravelParameterNames.Contains(_.Item1)) ?? Enumerable.Empty<Tuple<string, string>>())
            {
                if (query.Item1 == KnownQueryParameterNames.ContinuationToken)
                {
                    // This is an unreachable case. The mapping of the query parameters makes it so only one continuation token can exist.
                    if (continuationToken != null)
                    {
                        throw new InvalidSearchOperationException(
                            string.Format(Core.Resources.MultipleQueryParametersNotAllowed, KnownQueryParameterNames.ContinuationToken));
                    }

                    continuationToken = ContinuationTokenConverter.Decode(query.Item2);
                    setDefaultBundleTotal = false;
                }
                else if (query.Item1 == KnownQueryParameterNames.Format || query.Item1 == KnownQueryParameterNames.Pretty)
                {
                    // _format and _pretty are not search parameters, so we can ignore them.
                }
                else if (string.Equals(query.Item1, KnownQueryParameterNames.Type, StringComparison.OrdinalIgnoreCase))
                {
                    if (string.IsNullOrWhiteSpace(query.Item2))
                    {
                        throw new BadRequestException(string.Format(Core.Resources.InvalidTypeParameter, query.Item2));
                    }

                    var types = query.Item2.SplitByOrSeparator();
                    var badTypes = types.Where(type => !ModelInfoProvider.IsKnownResource(type)).ToHashSet();

                    if (badTypes.Count != 0)
                    {
                        _contextAccessor.RequestContext?.BundleIssues.Add(
                            new OperationOutcomeIssue(
                                OperationOutcomeConstants.IssueSeverity.Warning,
                                OperationOutcomeConstants.IssueType.NotSupported,
                                string.Format(Core.Resources.InvalidTypeParameter, badTypes.OrderBy(x => x).Select(type => $"'{type}'").JoinByOrSeparator())));
                        if (badTypes.Count != types.Count)
                        {
                            // In case of we have acceptable types, we filter invalid types from search.
                            searchParams.Add(KnownQueryParameterNames.Type, types.Except(badTypes).JoinByOrSeparator());
                        }
                        else
                        {
                            // If all types are invalid, we add them to search params. If we remove them, we wouldn't filter by type, and return all types,
                            // which is incorrect behaviour. Optimally we should indicate in search options what it would yield nothing, and skip search,
                            // but there is no option for that right now.
                            searchParams.Add(KnownQueryParameterNames.Type, query.Item2);
                        }
                    }
                    else
                    {
                        searchParams.Add(KnownQueryParameterNames.Type, query.Item2);
                    }
                }
                else if (string.IsNullOrWhiteSpace(query.Item1) || string.IsNullOrWhiteSpace(query.Item2))
                {
                    // Query parameter with empty value is not supported.
                    unsupportedSearchParameters.Add(query);
                }
                else if (string.Equals(query.Item1, KnownQueryParameterNames.Text, StringComparison.OrdinalIgnoreCase))
                {
                    // Query parameter _text is not allowed for any resource.
                    unsupportedSearchParameters.Add(query);
                }
                else if (string.Equals(query.Item1, KnownQueryParameterNames.Total, StringComparison.OrdinalIgnoreCase))
                {
                    if (Enum.TryParse<TotalType>(query.Item2, true, out var totalType))
                    {
                        ValidateTotalType(totalType);

                        searchOptions.IncludeTotal = totalType;
                        setDefaultBundleTotal = false;
                    }
                    else
                    {
                        throw new BadRequestException(string.Format(Core.Resources.InvalidTotalParameter, query.Item2, SupportedTotalTypes));
                    }
                }
                else if (query.Item1 == KnownQueryParameterNames.Count && Convert.ToInt32(query.Item2) == 0)
                {
                    try
                    {
                        searchParams.Add(KnownQueryParameterNames.Summary, SummaryType.Count.ToString());
                    }
                    catch (Exception ex)
                    {
                        throw new BadRequestException(ex.Message);
                    }
                }
                else
                {
                    // Parse the search parameters.
                    try
                    {
                        // Basic format checking (e.g. integer value for _count key etc.).
                        searchParams.Add(query.Item1, query.Item2);
                    }
                    catch (Exception ex)
                    {
                        throw new BadRequestException(ex.Message);
                    }
                }
            }

            searchOptions.ContinuationToken = continuationToken;

            if (setDefaultBundleTotal)
            {
                ValidateTotalType(_featureConfiguration.IncludeTotalInBundle);
                searchOptions.IncludeTotal = _featureConfiguration.IncludeTotalInBundle;
            }

            // Check the item count.
            if (searchParams.Count != null)
            {
                searchOptions.MaxItemCountSpecifiedByClient = true;

                if (searchParams.Count > _featureConfiguration.MaxItemCountPerSearch && !isAsyncOperation)
                {
                    searchOptions.MaxItemCount = _featureConfiguration.MaxItemCountPerSearch;

                    _contextAccessor.RequestContext?.BundleIssues.Add(
                        new OperationOutcomeIssue(
                            OperationOutcomeConstants.IssueSeverity.Information,
                            OperationOutcomeConstants.IssueType.Informational,
                            string.Format(Core.Resources.SearchParamaterCountExceedLimit, _featureConfiguration.MaxItemCountPerSearch, searchParams.Count)));
                }
                else
                {
                    searchOptions.MaxItemCount = searchParams.Count.Value;
                }
            }
            else
            {
                searchOptions.MaxItemCount = _featureConfiguration.DefaultItemCountPerSearch;
            }

            searchOptions.IncludeCount = _featureConfiguration.DefaultIncludeCountPerSearch;

            if (searchParams.Elements?.Any() == true && searchParams.Summary != null && searchParams.Summary != SummaryType.False)
            {
                // The search parameters _elements and _summarize cannot be specified for the same request.
                throw new BadRequestException(string.Format(Core.Resources.ElementsAndSummaryParametersAreIncompatible, KnownQueryParameterNames.Summary, KnownQueryParameterNames.Elements));
            }

            // Check to see if only the count should be returned
            searchOptions.CountOnly = searchParams.Summary == SummaryType.Count;

            // If the resource type is not specified, then the common
            // search parameters should be used.
            ResourceType[] parsedResourceTypes = new[] { ResourceType.DomainResource };

            var searchExpressions = new List<Expression>();
            if (string.IsNullOrWhiteSpace(resourceType))
            {
                // Try to parse resource types from _type Search Parameter
                // This will result in empty array if _type has any modifiers
                // Which is good, since :not modifier changes the meaning of the
                // search parameter and we can no longer use it to deduce types
                // (and should proceed with ResourceType.DomainResource in that case)
                var resourceTypes = searchParams.Parameters
                    .Where(q => q.Item1 == KnownQueryParameterNames.Type) // <-- Equality comparison to avoid modifiers
                    .SelectMany(q => q.Item2.SplitByOrSeparator())
                    .Where(type => ModelInfoProvider.IsKnownResource(type))
                    .Select(x =>
                    {
                        if (!Enum.TryParse(x, out ResourceType parsedType))
                        {
                            // Should never get here
                            throw new ResourceNotSupportedException(x);
                        }

                        return parsedType;
                    })
                    .Distinct().ToList();

                if (resourceTypes.Any())
                {
                    parsedResourceTypes = resourceTypes.ToArray();
                }
            }
            else
            {
                if (!Enum.TryParse(resourceType, out parsedResourceTypes[0]))
                {
                    throw new ResourceNotSupportedException(resourceType);
                }

                searchExpressions.Add(Expression.SearchParameter(_resourceTypeSearchParameter, Expression.StringEquals(FieldName.TokenCode, null, resourceType, false)));
            }

            CheckFineGrainedAccessControl(searchExpressions);

            var resourceTypesString = parsedResourceTypes.Select(x => x.ToString()).ToArray();
            var statuses = await _statusManager.GetAllSearchParameterStatus(cancellationToken);
            var expressions = searchParams.Parameters.Select(
            q =>
            {
                try
                {
                    if (!unsupportedSearchParameters.Contains(q))
                    {
                        CheckForSearchParameterEnabled(resourceType, q.Item1, statuses);
                    }

                    return _expressionParser.Parse(resourceTypesString, q.Item1, q.Item2);
                }
                catch (SearchParameterNotSupportedException)
                {
                    unsupportedSearchParameters.Add(q);

                    return null;
                }
            });

            searchExpressions.AddRange(expressions.Where(item => item != null));

            // Parse _include:iterate (_include:recurse) parameters.
            // _include:iterate (_include:recurse) expression may appear without a preceding _include parameter
            // when applied on a circular reference
            searchExpressions.AddRange(ParseIncludeIterateExpressions(searchParams.Include, resourceTypesString, false).Where(e => e != null));
            searchExpressions.AddRange(ParseIncludeIterateExpressions(searchParams.RevInclude, resourceTypesString, true).Where(e => e != null));

            if (!string.IsNullOrWhiteSpace(compartmentType))
            {
                if (Enum.TryParse(compartmentType, out Hl7.Fhir.Model.CompartmentType parsedCompartmentType))
                {
                    if (string.IsNullOrWhiteSpace(compartmentId))
                    {
                        throw new InvalidSearchOperationException(Core.Resources.CompartmentIdIsInvalid);
                    }

                    if (useSmartCompartmentDefinition)
                    {
                        searchExpressions.Add(Expression.SmartCompartmentSearch(compartmentType, compartmentId, resourceTypesString));
                    }
                    else
                    {
                        searchExpressions.Add(Expression.CompartmentSearch(compartmentType, compartmentId, resourceTypesString));
                    }
                }
                else
                {
                    throw new InvalidSearchOperationException(string.Format(Core.Resources.CompartmentTypeIsInvalid, compartmentType));
                }
            }

            if (!string.IsNullOrWhiteSpace(_contextAccessor.RequestContext?.AccessControlContext?.CompartmentResourceType))
            {
                var smartCompartmentType = _contextAccessor.RequestContext?.AccessControlContext?.CompartmentResourceType;
                var smartCompartmentId = _contextAccessor.RequestContext?.AccessControlContext?.CompartmentId;

                if (Enum.TryParse(smartCompartmentType, out Hl7.Fhir.Model.CompartmentType parsedCompartmentType))
                {
                    if (string.IsNullOrWhiteSpace(smartCompartmentId))
                    {
                        throw new InvalidSearchOperationException(
                            string.Format(Core.Resources.FhirUserClaimIsNotAValidResource, _contextAccessor.RequestContext?.AccessControlContext.FhirUserClaim));
                    }

                    searchExpressions.Add(Expression.SmartCompartmentSearch(smartCompartmentType, smartCompartmentId, null));
                }
                else
                {
                    throw new InvalidSearchOperationException(
                            string.Format(Core.Resources.FhirUserClaimIsNotAValidResource, _contextAccessor.RequestContext?.AccessControlContext.FhirUserClaim));
                }
            }

            if (searchExpressions.Count == 1)
            {
                searchOptions.Expression = searchExpressions[0];
            }
            else if (searchExpressions.Count > 1)
            {
                searchOptions.Expression = Expression.And(searchExpressions.ToArray());
            }

            searchOptions.UnsupportedSearchParams = unsupportedSearchParameters;

            var searchSortErrors = new List<string>();
            if (searchParams.Sort?.Count > 0)
            {
                var sortings = new List<(SearchParameterInfo, SortOrder)>(searchParams.Sort.Count);
                bool sortingsValid = true;

                // Only parameters that are valid for searching can also be used as sort parameter values. Therefore first check if the sort parameter values are valid as search parameters.
                foreach ((string, Hl7.Fhir.Rest.SortOrder) sorting in searchParams.Sort)
                {
                    try
                    {
                        SearchParameterInfo searchParameterInfo = resourceTypesString.Select(t => _searchParameterDefinitionManager.GetSearchParameter(t, sorting.Item1)).Distinct().First();
                        if (searchParameterInfo != null)
                        {
                            sortings.Add((searchParameterInfo, sorting.Item2.ToCoreSortOrder()));
                        }
                        else
                        {
                            throw new SearchParameterNotSupportedException("Invalid sort value.");
                        }
                    }
                    catch (SearchParameterNotSupportedException)
                    {
                        sortingsValid = false;
                        searchSortErrors.Add(string.Format(CultureInfo.InvariantCulture, Core.Resources.SortParameterValueIsNotValidSearchParameter, sorting.Item1, string.Join(", ", resourceTypesString)));
                    }
                }

                // Sort parameter values are valid search parameters. Now verify that sort parameter values are also valid for sorting.
                if (sortingsValid)
                {
                    if (!_sortingValidator.ValidateSorting(sortings, out IReadOnlyList<string> errorMessages))
                    {
                        // Sanity check, ValidateSorting must output errors if it returns false.
                        if (errorMessages == null || errorMessages.Count == 0)
                        {
                            throw new InvalidOperationException($"Expected {_sortingValidator.GetType().Name} to return error messages when {nameof(_sortingValidator.ValidateSorting)} returns false");
                        }

                        sortingsValid = false;

                        foreach (var errorMessage in errorMessages)
                        {
                            searchSortErrors.Add(errorMessage);
                        }
                    }
                }

                if (sortingsValid)
                {
                    searchOptions.Sort = sortings;
                }
            }

            if (searchOptions.Sort == null)
            {
                searchOptions.Sort = Array.Empty<(SearchParameterInfo searchParameterInfo, SortOrder sortOrder)>();
            }

            searchOptions.ResourceVersionTypes = resourceVersionTypes;

            // Processing of parameters is finished. If any of the parameters are unsupported warning is put into the bundle or exception is thrown,
            // depending on the state of the "Prefer" header.
            if (unsupportedSearchParameters.Any() || searchSortErrors.Any())
            {
                var allErrors = new List<string>();
                foreach (Tuple<string, string> unsupported in unsupportedSearchParameters)
                {
                    allErrors.Add(string.Format(CultureInfo.InvariantCulture, Core.Resources.SearchParameterNotSupported, unsupported.Item1, string.Join(",", resourceTypesString)));
                }

                allErrors.AddRange(searchSortErrors);

                if (_contextAccessor.GetIsStrictHandlingEnabled())
                {
                    throw new BadRequestException(allErrors);
                }

                // There is no "Prefer" header with handling value, or handling value is valid and not set to "Prefer: handling=strict".
                foreach (string error in allErrors)
                {
                    _contextAccessor.RequestContext?.BundleIssues.Add(new OperationOutcomeIssue(
                            OperationOutcomeConstants.IssueSeverity.Warning,
                            OperationOutcomeConstants.IssueType.NotSupported,
                            error));
                }
            }

            _expressionAccess.CheckAndRaiseAccessExceptions(searchOptions.Expression);

            try
            {
                LogExpresssionSearchParameters(searchOptions.Expression);
            }
            catch (Exception e)
            {
                _logger.LogWarning("Unable to log search parameters. Error: {Exception}", e.ToString());
            }

            return searchOptions;
        }

        private void CheckForSearchParameterEnabled(string resourceType, string code, IReadOnlyCollection<ResourceSearchParameterStatus> statuses)
        {
            try
            {
                var searchParamInfo = _searchParameterDefinitionManager.GetSearchParameter(resourceType, code);
                var searchParamStatus = searchParamInfo == null ? null : statuses.Where(sp => sp.Uri.OriginalString == searchParamInfo.Url.OriginalString).FirstOrDefault();

                if (searchParamStatus != null && searchParamStatus.Status != SearchParameterStatus.Enabled)
                {
                    throw new SearchParameterNotSupportedException("Status is not set to Enabled for search parameter. It will not be used in the search.");
                }
            }
            catch (SearchParameterNotSupportedException)
            {
                if (code.Contains(':', StringComparison.OrdinalIgnoreCase) || code.Contains('.', StringComparison.OrdinalIgnoreCase))
                {
                    return;
                }

                throw;
            }
            catch (ArgumentNullException)
            {
                // If there is an error, we will just ignore it and not check the status since it could be a base search parameter such as _type or a complex one with modifer _id:not..
                _logger.LogInformation("Status is not available for search parameter with code {Code}. Bypassing status check.", code);
            }
        }

        private IEnumerable<IncludeExpression> ParseIncludeIterateExpressions(IList<(string query, IncludeModifier modifier)> includes, string[] typesString, bool isReversed)
        {
            return includes.Select(p =>
            {
                var includeResourceTypeList = typesString;
                var iterate = p.modifier == IncludeModifier.Iterate || p.modifier == IncludeModifier.Recurse;

                if (iterate)
                {
                    var includeResourceType = p.query?.Split(':')[0];
                    if (!ModelInfoProvider.IsKnownResource(includeResourceType))
                    {
                        throw new ResourceNotSupportedException(includeResourceType);
                    }

                    includeResourceTypeList = new[] { includeResourceType };
                }

                IEnumerable<string> allowedResourceTypesByScope = null;
                if (_contextAccessor.RequestContext?.AccessControlContext?.ApplyFineGrainedAccessControl == true)
                {
                    allowedResourceTypesByScope = _contextAccessor.RequestContext?.AccessControlContext?.AllowedResourceActions.Select(s => s.Resource);
                }

                var expression = _expressionParser.ParseInclude(includeResourceTypeList, p.query, isReversed, iterate, allowedResourceTypesByScope);

                // Reversed Iterate expressions (not wildcard) must specify target type if there is more than one possible target type
                if (expression.Reversed && expression.Iterate && expression.TargetResourceType == null &&
                    expression.ReferenceSearchParameter?.TargetResourceTypes?.Count > 1)
                {
                    throw new BadRequestException(
                        string.Format(Core.Resources.RevIncludeIterateTargetTypeNotSpecified, p.query));
                }

                if (expression.TargetResourceType != null &&
                   string.IsNullOrWhiteSpace(expression.TargetResourceType))
                {
                    throw new BadRequestException(
                        string.Format(Core.Resources.IncludeRevIncludeInvalidTargetResourceType, expression.TargetResourceType));
                }

                if (expression.TargetResourceType != null && !ModelInfoProvider.IsKnownResource(expression.TargetResourceType))
                {
                    throw new ResourceNotSupportedException(expression.TargetResourceType);
                }

                // For circular include iterate expressions, add an informational issue indicating that a single iteration is supported.
                // See https://www.hl7.org/fhir/search.html#revinclude.
                if (expression.Iterate && expression.CircularReference)
                {
                    var issueProperty = string.Concat(isReversed ? "_revinclude" : "_include", ":", p.modifier.ToString().ToLowerInvariant());
                    _contextAccessor.RequestContext?.BundleIssues.Add(
                        new OperationOutcomeIssue(
                            OperationOutcomeConstants.IssueSeverity.Information,
                            OperationOutcomeConstants.IssueType.Informational,
                            string.Format(Core.Resources.IncludeIterateCircularReferenceExecutedOnce, issueProperty, p.query)));
                }

                if (_contextAccessor.RequestContext?.AccessControlContext?.ApplyFineGrainedAccessControl == true && !allowedResourceTypesByScope.Contains(KnownResourceTypes.All))
                {
                    if (expression.TargetResourceType != null && !allowedResourceTypesByScope.Contains(expression.TargetResourceType))
                    {
                        _logger.LogTrace("Query restricted by clinical scopes.  Target resource type {ResourceType} not included in allowed resources.", expression.TargetResourceType);
                        return null;
                    }

                    if (!expression.Produces.Any())
                    {
                        return null;
                    }
                }

                return expression;
            });
        }

        private static void ValidateTotalType(TotalType totalType)
        {
            // Estimate is not yet supported.
            if (totalType == TotalType.Estimate)
            {
                throw new SearchOperationNotSupportedException(string.Format(Core.Resources.UnsupportedTotalParameter, totalType, SupportedTotalTypes));
            }
        }

        private void LogExpresssionSearchParameters(Expression expression)
        {
            if (expression == null)
            {
                return;
            }
            else if (expression is SearchParameterExpression baseSearchParameterExpression)
            {
                LogSearchParameterData(baseSearchParameterExpression.Parameter.Url);
                LogExpresssionSearchParameters(baseSearchParameterExpression.Expression);
            }
            else if (expression is SearchParameterExpressionBase baseExpression)
            {
                LogSearchParameterData(baseExpression.Parameter.Url);
            }
            else if (expression is MissingSearchParameterExpression missingSearchParameterExpression)
            {
                LogSearchParameterData(missingSearchParameterExpression.Parameter.Url, missingSearchParameterExpression.IsMissing);
            }
            else if (expression is ChainedExpression chainedExpression)
            {
                LogSearchParameterData(chainedExpression.ReferenceSearchParameter.Url);
                LogExpresssionSearchParameters(chainedExpression.Expression);
            }
            else if (expression is SearchParameterExpression searchParameterExpression)
            {
                LogSearchParameterData(searchParameterExpression.Parameter.Url);
                LogExpresssionSearchParameters(searchParameterExpression.Expression);
            }
            else if (expression is MultiaryExpression multiaryExpression)
            {
                foreach (var subExpression in multiaryExpression.Expressions)
                {
                    LogExpresssionSearchParameters(subExpression);
                }
            }
            else if (expression is UnionExpression unionExpression)
            {
                foreach (var subExpression in unionExpression.Expressions)
                {
                    LogExpresssionSearchParameters(subExpression);
                }
            }
            else if (expression is NotExpression notExpression)
            {
                LogExpresssionSearchParameters(notExpression.Expression);
            }
            else if (expression is SortExpression sortExpression)
            {
                LogSearchParameterData(sortExpression.Parameter.Url);
            }
            else if (expression is IncludeExpression includeExpression)
            {
                LogSearchParameterData(includeExpression.ReferenceSearchParameter.Url);
            }
        }

        private void LogSearchParameterData(Uri url, bool isMissing = false)
        {
            string logOutput = string.Format("SearchParameters in search. Url: {0}.", url.OriginalString);

            if (isMissing)
            {
                logOutput = logOutput + string.Format(" IsMissing: {0}.", isMissing);
            }

            _logger.LogInformation(logOutput);
        }

        private void CheckFineGrainedAccessControl(List<Expression> searchExpressions)
        {
            // check resource type restrictions from SMART clinical scopes
            if (_contextAccessor.RequestContext?.AccessControlContext?.ApplyFineGrainedAccessControl == true)
            {
                bool allowAllResourceTypes = false;
                var clinicalScopeResources = new List<ResourceType>();

                foreach (ScopeRestriction restriction in _contextAccessor.RequestContext?.AccessControlContext.AllowedResourceActions)
                {
                    if (restriction.Resource == KnownResourceTypes.All)
                    {
                        allowAllResourceTypes = true;
                        break;
                    }

                    if (!Enum.TryParse<ResourceType>(restriction.Resource, out var clinicalScopeResourceType))
                    {
                        throw new ResourceNotSupportedException(restriction.Resource);
                    }

                    clinicalScopeResources.Add(clinicalScopeResourceType);
                }

                if (!allowAllResourceTypes)
                {
                    if (clinicalScopeResources.Any())
                    {
                        searchExpressions.Add(Expression.SearchParameter(_resourceTypeSearchParameter, Expression.In(FieldName.TokenCode, null, clinicalScopeResources)));
                    }
                    else // block all queries
                    {
                        searchExpressions.Add(Expression.SearchParameter(_resourceTypeSearchParameter, Expression.StringEquals(FieldName.TokenCode, null, "none", false)));
                    }
                }
            }
        }
    }
}<|MERGE_RESOLUTION|>--- conflicted
+++ resolved
@@ -79,15 +79,9 @@
             _resourceTypeSearchParameter = _searchParameterDefinitionManager.GetSearchParameter(ResourceType.Resource.ToString(), SearchParameterNames.ResourceType);
         }
 
-<<<<<<< HEAD
-        public async Task<SearchOptions> Create(string resourceType, IReadOnlyList<Tuple<string, string>> queryParameters, bool isAsyncOperation = false, CancellationToken cancellationToken = default)
-        {
-            return await Create(null, null, resourceType, queryParameters, isAsyncOperation, cancellationToken: cancellationToken);
-=======
-        public SearchOptions Create(string resourceType, IReadOnlyList<Tuple<string, string>> queryParameters, bool isAsyncOperation = false, ResourceVersionType resourceVersionTypes = ResourceVersionType.Latest)
-        {
-            return Create(null, null, resourceType, queryParameters, isAsyncOperation, resourceVersionTypes: resourceVersionTypes);
->>>>>>> 8d991a17
+        public async Task<SearchOptions> Create(string resourceType, IReadOnlyList<Tuple<string, string>> queryParameters, bool isAsyncOperation = false, ResourceVersionType resourceVersionTypes = ResourceVersionType.Latest, CancellationToken cancellationToken = default)
+        {
+            return await Create(null, null, resourceType, queryParameters, isAsyncOperation, resourceVersionTypes: resourceVersionTypes, cancellationToken: cancellationToken);
         }
 
         [SuppressMessage("Design", "CA1308", Justification = "ToLower() is required to format parameter output correctly.")]
@@ -98,11 +92,8 @@
             IReadOnlyList<Tuple<string, string>> queryParameters,
             bool isAsyncOperation = false,
             bool useSmartCompartmentDefinition = false,
-<<<<<<< HEAD
+            ResourceVersionType resourceVersionTypes = ResourceVersionType.Latest,
             CancellationToken cancellationToken = default)
-=======
-            ResourceVersionType resourceVersionTypes = ResourceVersionType.Latest)
->>>>>>> 8d991a17
         {
             var searchOptions = new SearchOptions();
 
