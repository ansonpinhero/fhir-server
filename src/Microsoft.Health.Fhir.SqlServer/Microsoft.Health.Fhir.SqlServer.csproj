﻿<Project Sdk="Microsoft.NET.Sdk">
  <PropertyGroup>
    <TargetFramework>net5.0</TargetFramework>
  </PropertyGroup>
  <ItemGroup>
    <EmbeddedResource Include="Features\Schema\Migrations\2.diff.sql" />
    <EmbeddedResource Include="Features\Schema\Migrations\3.diff.sql" />
    <EmbeddedResource Include="Features\Schema\Migrations\4.diff.sql" />
    <EmbeddedResource Include="Features\Schema\Migrations\4.sql" />
    <EmbeddedResource Include="Features\Schema\Migrations\5.diff.sql" />
    <EmbeddedResource Include="Features\Schema\Migrations\5.sql" />
    <EmbeddedResource Include="Features\Schema\Migrations\6.diff.sql" />
    <EmbeddedResource Include="Features\Schema\Migrations\6.sql">
      <InputToImmutableSqlGenerator>true</InputToImmutableSqlGenerator>
      <InputToMutableSqlGenerator>true</InputToMutableSqlGenerator>
      <MutableClassVersion>6</MutableClassVersion>
    </EmbeddedResource>
    <EmbeddedResource Include="Features\Schema\Migrations\7.diff.sql" />
    <EmbeddedResource Include="Features\Schema\Migrations\7.sql">
      <InputToImmutableSqlGenerator>true</InputToImmutableSqlGenerator>
      <InputToMutableSqlGenerator>true</InputToMutableSqlGenerator>
      <MutableClassVersion>7</MutableClassVersion>
    </EmbeddedResource>
    <EmbeddedResource Include="Features\Schema\Migrations\8.diff.sql" />
    <EmbeddedResource Include="Features\Schema\Migrations\8.sql" />
    <EmbeddedResource Include="Features\Schema\Migrations\9.diff.sql" />
    <EmbeddedResource Include="Features\Schema\Migrations\9.sql" />
    <EmbeddedResource Include="Features\Schema\Migrations\10.diff.sql" />
    <EmbeddedResource Include="Features\Schema\Migrations\10.sql" />
    <EmbeddedResource Include="Features\Schema\Migrations\11.diff.sql" />
    <EmbeddedResource Include="Features\Schema\Migrations\11.sql" />
    <EmbeddedResource Include="Features\Schema\Migrations\12.diff.sql" />
<<<<<<< HEAD
    <EmbeddedResource Include="Features\Schema\Migrations\12.sql" />
=======
    <EmbeddedResource Include="Features\Schema\Migrations\12.sql">
      <InputToMutableSqlGenerator>true</InputToMutableSqlGenerator>
      <MutableClassVersion>12</MutableClassVersion>
    </EmbeddedResource>
>>>>>>> 70e89673
    <EmbeddedResource Include="Features\Schema\Migrations\13.diff.sql" />
    <EmbeddedResource Include="Features\Schema\Migrations\13.sql">
      <InputToImmutableSqlGenerator>true</InputToImmutableSqlGenerator>
      <InputToMutableSqlGenerator>true</InputToMutableSqlGenerator>
      <MutableClassVersion>Latest</MutableClassVersion>
    </EmbeddedResource>
  </ItemGroup>
  <ItemGroup>
    <PackageReference Include="Ensure.That" Version="10.1.0" />
    <PackageReference Include="Microsoft.Health.Abstractions" Version="$(HealthcareSharedPackageVersion)" />
    <PackageReference Include="Microsoft.Health.SqlServer" Version="$(HealthcareSharedPackageVersion)" />
    <PackageReference Include="Microsoft.Health.SqlServer.Api" Version="$(HealthcareSharedPackageVersion)" />
    <PackageReference Include="Microsoft.Health.Extensions.BuildTimeCodeGenerator" Version="$(HealthcareSharedPackageVersion)" />
    <PackageReference Include="Microsoft.IO.RecyclableMemoryStream" Version="2.1.1" />
    <PackageReference Include="Microsoft.SqlServer.SqlManagementObjects" Version="161.46367.54" />
    <PackageReference Include="Microsoft.Extensions.Diagnostics.HealthChecks.Abstractions" Version="$(AspNetPackageVersion)" />
    <PackageReference Include="Microsoft.Data.SqlClient" Version="3.0.0" />
  </ItemGroup>
  <ItemGroup>
    <ProjectReference Include="..\Microsoft.Health.Fhir.Core\Microsoft.Health.Fhir.Core.csproj" />
    <ProjectReference Include="..\Microsoft.Health.TaskManagement\Microsoft.Health.TaskManagement.csproj" />
  </ItemGroup>
  <ItemGroup>
    <Compile Update="Resources.Designer.cs">
      <DesignTime>True</DesignTime>
      <AutoGen>True</AutoGen>
      <DependentUpon>Resources.resx</DependentUpon>
    </Compile>
  </ItemGroup>
  <ItemGroup>
    <EmbeddedResource Update="Resources.resx">
      <Generator>ResXFileCodeGenerator</Generator>
      <LastGenOutput>Resources.Designer.cs</LastGenOutput>
    </EmbeddedResource>
  </ItemGroup>

  <Target Name="ComputeGeneratorInputs" BeforeTargets="GenerateFiles">
    <ItemGroup>
      <MutableSqlGeneratorInputs Include="@(EmbeddedResource)" Condition="'%(EmbeddedResource.InputToMutableSqlGenerator)' == 'true'" />
      <ImmutableSqlGeneratorInputs Include="@(EmbeddedResource)" Condition="'%(EmbeddedResource.InputToImmutableSqlGenerator)' == 'true'" />

      <!--We create this item group to that MSBuild can know when the GenerateFiles can be skipped.-->
      <GenerateFilesInputs Include="@(MutableSqlGeneratorInputs);@(ImmutableSqlGeneratorInputs)" />

      <Generated Include="Features\Schema\Model\ImmutableTypes.Generated.cs">
        <Generator>ImmutableSqlModelGenerator</Generator>
        <Namespace>Microsoft.Health.Fhir.SqlServer.Features.Schema.Model</Namespace>
        <Args>@(ImmutableSqlGeneratorInputs->'"%(FullPath)"', ' ')</Args>
      </Generated>
      <Generated Include="Features\Schema\Model\V%(MutableSqlGeneratorInputs.MutableClassVersion).Generated.cs">
        <Generator>MutableSqlModelGenerator</Generator>
        <Namespace>Microsoft.Health.Fhir.SqlServer.Features.Schema.Model</Namespace>
        <Args>@(MutableSqlGeneratorInputs->'"%(FullPath)"', ' ')</Args>
      </Generated>
    </ItemGroup>
  </Target>

</Project><|MERGE_RESOLUTION|>--- conflicted
+++ resolved
@@ -30,16 +30,14 @@
     <EmbeddedResource Include="Features\Schema\Migrations\11.diff.sql" />
     <EmbeddedResource Include="Features\Schema\Migrations\11.sql" />
     <EmbeddedResource Include="Features\Schema\Migrations\12.diff.sql" />
-<<<<<<< HEAD
-    <EmbeddedResource Include="Features\Schema\Migrations\12.sql" />
-=======
     <EmbeddedResource Include="Features\Schema\Migrations\12.sql">
       <InputToMutableSqlGenerator>true</InputToMutableSqlGenerator>
       <MutableClassVersion>12</MutableClassVersion>
     </EmbeddedResource>
->>>>>>> 70e89673
     <EmbeddedResource Include="Features\Schema\Migrations\13.diff.sql" />
-    <EmbeddedResource Include="Features\Schema\Migrations\13.sql">
+    <EmbeddedResource Include="Features\Schema\Migrations\13.sql" />
+    <EmbeddedResource Include="Features\Schema\Migrations\14.diff.sql" />
+    <EmbeddedResource Include="Features\Schema\Migrations\14.sql">
       <InputToImmutableSqlGenerator>true</InputToImmutableSqlGenerator>
       <InputToMutableSqlGenerator>true</InputToMutableSqlGenerator>
       <MutableClassVersion>Latest</MutableClassVersion>
