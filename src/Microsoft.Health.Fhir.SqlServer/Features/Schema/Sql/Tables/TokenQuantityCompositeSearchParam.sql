﻿CREATE TABLE dbo.TokenQuantityCompositeSearchParam
(
    ResourceTypeId smallint NOT NULL,
    ResourceSurrogateId bigint NOT NULL,
    SearchParamId smallint NOT NULL,
    SystemId1 int NULL,
    Code1 varchar(256) COLLATE Latin1_General_100_CS_AS NOT NULL,
    SystemId2 int NULL,
    QuantityCodeId2 int NULL,
    SingleValue2 decimal(18,6) NULL,
    LowValue2 decimal(18,6) NULL,
    HighValue2 decimal(18,6) NULL,
    IsHistory bit NOT NULL,
    CodeOverflow1 varchar(max) COLLATE Latin1_General_100_CS_AS NULL,
)
<<<<<<< HEAD
GO
--ALTER TABLE dbo.TokenQuantityCompositeSearchParam SET ( LOCK_ESCALATION = AUTO )
GO
=======

ALTER TABLE dbo.TokenQuantityCompositeSearchParam ADD CONSTRAINT CHK_TokenQuantityCompositeSearchParam_CodeOverflow1 CHECK (LEN(Code1) = 256 OR CodeOverflow1 IS NULL)

ALTER TABLE dbo.TokenQuantityCompositeSearchParam SET ( LOCK_ESCALATION = AUTO )

>>>>>>> 248d1850
CREATE CLUSTERED INDEX IXC_TokenQuantityCompositeSearchParam
ON dbo.TokenQuantityCompositeSearchParam
(
    ResourceTypeId,
    ResourceSurrogateId,
    SearchParamId
)
WITH (DATA_COMPRESSION = PAGE)
ON PartitionScheme_ResourceTypeId(ResourceTypeId)
GO
CREATE NONCLUSTERED INDEX IX_TokenQuantityCompositeSearchParam_SearchParamId_Code1_QuantityCodeId2_SingleValue2
ON dbo.TokenQuantityCompositeSearchParam
(
    ResourceTypeId,
    SearchParamId,
    Code1,
    SingleValue2,
    ResourceSurrogateId
)
INCLUDE
(
    QuantityCodeId2,
    SystemId1,
    SystemId2
)
WHERE IsHistory = 0 AND SingleValue2 IS NOT NULL
WITH (DATA_COMPRESSION = PAGE)
ON PartitionScheme_ResourceTypeId(ResourceTypeId)
GO
CREATE NONCLUSTERED INDEX IX_TokenQuantityCompositeSearchParam_SearchParamId_Code1_QuantityCodeId2_LowValue2_HighValue2
ON dbo.TokenQuantityCompositeSearchParam
(
    ResourceTypeId,
    SearchParamId,
    Code1,
    LowValue2,
    HighValue2,
    ResourceSurrogateId
)
INCLUDE
(
    QuantityCodeId2,
    SystemId1,
    SystemId2
)
WHERE IsHistory = 0 AND LowValue2 IS NOT NULL
WITH (DATA_COMPRESSION = PAGE)
ON PartitionScheme_ResourceTypeId(ResourceTypeId)
GO
CREATE NONCLUSTERED INDEX IX_TokenQuantityCompositeSearchParam_SearchParamId_Code1_QuantityCodeId2_HighValue2_LowValue2
ON dbo.TokenQuantityCompositeSearchParam
(
    ResourceTypeId,
    SearchParamId,
    Code1,
    HighValue2,
    LowValue2,
    ResourceSurrogateId
)
INCLUDE
(
    QuantityCodeId2,
    SystemId1,
    SystemId2
)
WHERE IsHistory = 0 AND LowValue2 IS NOT NULL
WITH (DATA_COMPRESSION = PAGE)
ON PartitionScheme_ResourceTypeId(ResourceTypeId)
GO<|MERGE_RESOLUTION|>--- conflicted
+++ resolved
@@ -13,17 +13,9 @@
     IsHistory bit NOT NULL,
     CodeOverflow1 varchar(max) COLLATE Latin1_General_100_CS_AS NULL,
 )
-<<<<<<< HEAD
 GO
 --ALTER TABLE dbo.TokenQuantityCompositeSearchParam SET ( LOCK_ESCALATION = AUTO )
 GO
-=======
-
-ALTER TABLE dbo.TokenQuantityCompositeSearchParam ADD CONSTRAINT CHK_TokenQuantityCompositeSearchParam_CodeOverflow1 CHECK (LEN(Code1) = 256 OR CodeOverflow1 IS NULL)
-
-ALTER TABLE dbo.TokenQuantityCompositeSearchParam SET ( LOCK_ESCALATION = AUTO )
-
->>>>>>> 248d1850
 CREATE CLUSTERED INDEX IXC_TokenQuantityCompositeSearchParam
 ON dbo.TokenQuantityCompositeSearchParam
 (
