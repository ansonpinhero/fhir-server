--- conflicted
+++ resolved
@@ -651,8 +651,6 @@
             return (sqlDataReader.GetInt64(1), sqlDataReader.GetInt64(2));
         }
 
-<<<<<<< HEAD
-=======
         public override async Task<IReadOnlyList<(long StartId, long EndId)>> GetSurrogateIdRanges(string resourceType, long startId, long endId, int rangeSize, int numberOfRanges, bool up, CancellationToken cancellationToken)
         {
             // TODO: this code will not set capacity for the result list!
@@ -669,7 +667,6 @@
                 cancellationToken);
         }
 
->>>>>>> 2650b1db
         public override async Task<IReadOnlyList<(short ResourceTypeId, string Name)>> GetUsedResourceTypes(CancellationToken cancellationToken)
         {
             var resourceTypes = new List<(short ResourceTypeId, string Name)>();
