// -------------------------------------------------------------------------------------------------
// Copyright (c) Microsoft Corporation. All rights reserved.
// Licensed under the MIT License (MIT). See LICENSE in the repo root for license information.
// -------------------------------------------------------------------------------------------------

using System;
using System.Collections;
using System.Collections.Generic;
using System.Data;
using System.Diagnostics;
using System.Globalization;
using System.IO;
using System.Linq;
using System.Text;
using System.Threading;
using System.Threading.Tasks;
using EnsureThat;
using Hl7.Fhir.Utility;
using Microsoft.Data.SqlClient;
using Microsoft.Extensions.Logging;
using Microsoft.Extensions.Options;
using Microsoft.Health.Core.Features.Context;
using Microsoft.Health.Fhir.Core.Features;
using Microsoft.Health.Fhir.Core.Features.Context;
using Microsoft.Health.Fhir.Core.Features.Operations;
using Microsoft.Health.Fhir.Core.Features.Persistence;
using Microsoft.Health.Fhir.Core.Features.Search;
using Microsoft.Health.Fhir.Core.Features.Search.Expressions;
using Microsoft.Health.Fhir.Core.Models;
using Microsoft.Health.Fhir.SqlServer.Features.Schema;
using Microsoft.Health.Fhir.SqlServer.Features.Schema.Model;
using Microsoft.Health.Fhir.SqlServer.Features.Search.Expressions;
using Microsoft.Health.Fhir.SqlServer.Features.Search.Expressions.Visitors;
using Microsoft.Health.Fhir.SqlServer.Features.Search.Expressions.Visitors.QueryGenerators;
using Microsoft.Health.Fhir.SqlServer.Features.Storage;
using Microsoft.Health.Fhir.ValueSets;
using Microsoft.Health.SqlServer;
using Microsoft.Health.SqlServer.Configs;
using Microsoft.Health.SqlServer.Features.Client;
using Microsoft.Health.SqlServer.Features.Schema;
using Microsoft.Health.SqlServer.Features.Schema.Model;
using Microsoft.Health.SqlServer.Features.Storage;
using SortOrder = Microsoft.Health.Fhir.Core.Features.Search.SortOrder;

namespace Microsoft.Health.Fhir.SqlServer.Features.Search
{
    internal class SqlServerSearchService : SearchService
    {
        private static readonly GetResourceSurrogateIdRangesProcedure GetResourceSurrogateIdRanges = new GetResourceSurrogateIdRangesProcedure();

        private readonly ISqlServerFhirModel _model;
        private readonly SqlRootExpressionRewriter _sqlRootExpressionRewriter;

        private readonly SortRewriter _sortRewriter;
        private readonly PartitionEliminationRewriter _partitionEliminationRewriter;
        private readonly CompartmentSearchRewriter _compartmentSearchRewriter;
        private readonly SmartCompartmentSearchRewriter _smartCompartmentSearchRewriter;
        private readonly ChainFlatteningRewriter _chainFlatteningRewriter;
        private readonly ILogger<SqlServerSearchService> _logger;
        private readonly BitColumn _isMatch = new BitColumn("IsMatch");
        private readonly BitColumn _isPartial = new BitColumn("IsPartial");
        private readonly SqlConnectionWrapperFactory _sqlConnectionWrapperFactory;
        private readonly ISqlConnectionBuilder _sqlConnectionBuilder;
        private readonly ISqlRetryService _sqlRetryService;
        private readonly SqlServerDataStoreConfiguration _sqlServerDataStoreConfiguration;
        private const string SortValueColumnName = "SortValue";
        private readonly SchemaInformation _schemaInformation;
        private readonly ICompressedRawResourceConverter _compressedRawResourceConverter;
        private readonly RequestContextAccessor<IFhirRequestContext> _requestContextAccessor;
        private const int _defaultNumberOfColumnsReadFromResult = 11;
        private readonly SearchParameterInfo _fakeLastUpdate = new SearchParameterInfo(SearchParameterNames.LastUpdated, SearchParameterNames.LastUpdated);
        private readonly ISqlQueryHashCalculator _queryHashCalculator;

        public SqlServerSearchService(
            ISearchOptionsFactory searchOptionsFactory,
            IFhirDataStore fhirDataStore,
            ISqlServerFhirModel model,
            SqlRootExpressionRewriter sqlRootExpressionRewriter,
            ChainFlatteningRewriter chainFlatteningRewriter,
            SortRewriter sortRewriter,
            PartitionEliminationRewriter partitionEliminationRewriter,
            CompartmentSearchRewriter compartmentSearchRewriter,
            SmartCompartmentSearchRewriter smartCompartmentSearchRewriter,
            SqlConnectionWrapperFactory sqlConnectionWrapperFactory,
            ISqlConnectionBuilder sqlConnectionBuilder,
            ISqlRetryService sqlRetryService,
            IOptions<SqlServerDataStoreConfiguration> sqlServerDataStoreConfiguration,
            SchemaInformation schemaInformation,
            RequestContextAccessor<IFhirRequestContext> requestContextAccessor,
            ICompressedRawResourceConverter compressedRawResourceConverter,
            ISqlQueryHashCalculator queryHashCalculator,
            ILogger<SqlServerSearchService> logger)
            : base(searchOptionsFactory, fhirDataStore)
        {
            EnsureArg.IsNotNull(sqlRootExpressionRewriter, nameof(sqlRootExpressionRewriter));
            EnsureArg.IsNotNull(chainFlatteningRewriter, nameof(chainFlatteningRewriter));
            EnsureArg.IsNotNull(sqlConnectionWrapperFactory, nameof(sqlConnectionWrapperFactory));
            EnsureArg.IsNotNull(sqlConnectionBuilder, nameof(sqlConnectionBuilder));
            EnsureArg.IsNotNull(sqlRetryService, nameof(sqlRetryService));
            EnsureArg.IsNotNull(schemaInformation, nameof(schemaInformation));
            EnsureArg.IsNotNull(partitionEliminationRewriter, nameof(partitionEliminationRewriter));
            EnsureArg.IsNotNull(compartmentSearchRewriter, nameof(compartmentSearchRewriter));
            EnsureArg.IsNotNull(smartCompartmentSearchRewriter, nameof(smartCompartmentSearchRewriter));
            EnsureArg.IsNotNull(requestContextAccessor, nameof(requestContextAccessor));
            EnsureArg.IsNotNull(logger, nameof(logger));

            _sqlServerDataStoreConfiguration = EnsureArg.IsNotNull(sqlServerDataStoreConfiguration?.Value, nameof(sqlServerDataStoreConfiguration));
            _model = model;
            _sqlRootExpressionRewriter = sqlRootExpressionRewriter;
            _sortRewriter = sortRewriter;
            _partitionEliminationRewriter = partitionEliminationRewriter;
            _compartmentSearchRewriter = compartmentSearchRewriter;
            _smartCompartmentSearchRewriter = smartCompartmentSearchRewriter;
            _chainFlatteningRewriter = chainFlatteningRewriter;
            _sqlConnectionWrapperFactory = sqlConnectionWrapperFactory;
            _sqlConnectionBuilder = sqlConnectionBuilder;
            _sqlRetryService = sqlRetryService;
            _queryHashCalculator = queryHashCalculator;
            _logger = logger;

            _schemaInformation = schemaInformation;
            _requestContextAccessor = requestContextAccessor;
            _compressedRawResourceConverter = compressedRawResourceConverter;
        }

        public override async Task<SearchResult> SearchAsync(SearchOptions searchOptions, CancellationToken cancellationToken)
        {
            SqlSearchOptions sqlSearchOptions = new SqlSearchOptions(searchOptions);
            SearchResult searchResult = await SearchImpl(sqlSearchOptions, SqlSearchType.Default, null, cancellationToken);
            int resultCount = searchResult.Results.Count();
            if (!sqlSearchOptions.IsSortWithFilter &&
                searchResult.ContinuationToken == null &&
                resultCount <= sqlSearchOptions.MaxItemCount &&
                sqlSearchOptions.Sort != null &&
                sqlSearchOptions.Sort.Count > 0 &&
                sqlSearchOptions.Sort[0].searchParameterInfo.Code != KnownQueryParameterNames.LastUpdated)
            {
                // We seem to have run a sort which has returned less results than what max we can return.
                // Let's determine whether we need to execute another query or not.
                if ((sqlSearchOptions.Sort[0].sortOrder == SortOrder.Ascending && sqlSearchOptions.DidWeSearchForSortValue.HasValue && !sqlSearchOptions.DidWeSearchForSortValue.Value) ||
                    (sqlSearchOptions.Sort[0].sortOrder == SortOrder.Descending && sqlSearchOptions.DidWeSearchForSortValue.HasValue && sqlSearchOptions.DidWeSearchForSortValue.Value))
                {
                    if (sqlSearchOptions.MaxItemCount - resultCount == 0)
                    {
                        // Since we are already returning MaxItemCount number of resources we don't want
                        // to execute another search right now just to drop all the resources. We will return
                        // a "special" ct so that we the subsequent request will be handled correctly.
                        var ct = new ContinuationToken(new object[]
                            {
                                    SqlSearchConstants.SortSentinelValueForCt,
                                    0,
                            });

                        searchResult = new SearchResult(searchResult.Results, ct.ToJson(), searchResult.SortOrder, searchResult.UnsupportedSearchParameters);
                    }
                    else
                    {
                        var finalResultsInOrder = new List<SearchResultEntry>();
                        finalResultsInOrder.AddRange(searchResult.Results);
                        sqlSearchOptions.SortQuerySecondPhase = true;
                        sqlSearchOptions.MaxItemCount -= resultCount;

                        searchResult = await SearchImpl(sqlSearchOptions, SqlSearchType.Default, null, cancellationToken);

                        finalResultsInOrder.AddRange(searchResult.Results);
                        searchResult = new SearchResult(
                            finalResultsInOrder,
                            searchResult.ContinuationToken,
                            searchResult.SortOrder,
                            searchResult.UnsupportedSearchParameters);
                    }
                }
            }

            // If we should include the total count of matching search results
            if (sqlSearchOptions.IncludeTotal == TotalType.Accurate && !sqlSearchOptions.CountOnly)
            {
                // If this is the first page and there aren't any more pages
                if (sqlSearchOptions.ContinuationToken == null && searchResult.ContinuationToken == null)
                {
                    // Count the match results on the page.
                    searchResult.TotalCount = searchResult.Results.Count(r => r.SearchEntryMode == SearchEntryMode.Match);
                }
                else
                {
                    try
                    {
                        // Otherwise, indicate that we'd like to get the count
                        sqlSearchOptions.CountOnly = true;

                        // And perform a second read.
                        var countOnlySearchResult = await SearchImpl(sqlSearchOptions, SqlSearchType.Default, null, cancellationToken);

                        searchResult.TotalCount = countOnlySearchResult.TotalCount;
                    }
                    finally
                    {
                        // Ensure search options is set to its original state.
                        sqlSearchOptions.CountOnly = false;
                    }
                }
            }

            return searchResult;
        }

        protected override async Task<SearchResult> SearchHistoryInternalAsync(SearchOptions searchOptions, CancellationToken cancellationToken)
        {
            SqlSearchOptions sqlSearchOptions = new SqlSearchOptions(searchOptions);
            return await SearchImpl(sqlSearchOptions, SqlSearchType.History, null, cancellationToken);
        }

        private async Task<SearchResult> SearchImpl(SqlSearchOptions sqlSearchOptions, SqlSearchType searchType, string currentSearchParameterHash, CancellationToken cancellationToken)
        {
            Expression searchExpression = sqlSearchOptions.Expression;

            // AND in the continuation token
            if (!string.IsNullOrWhiteSpace(sqlSearchOptions.ContinuationToken) && !sqlSearchOptions.CountOnly)
            {
                var continuationToken = ContinuationToken.FromString(sqlSearchOptions.ContinuationToken);
                if (continuationToken != null)
                {
                    if (string.IsNullOrEmpty(continuationToken.SortValue))
                    {
                        // Check whether it's a _lastUpdated or (_type,_lastUpdated) sort optimization
                        bool optimize = true;
                        (SearchParameterInfo searchParamInfo, SortOrder sortOrder) = sqlSearchOptions.Sort.Count == 0 ? default : sqlSearchOptions.Sort[0];
                        if (sqlSearchOptions.Sort.Count > 0)
                        {
                            if (!(searchParamInfo.Name == SearchParameterNames.LastUpdated || searchParamInfo.Name == SearchParameterNames.ResourceType))
                            {
                                optimize = false;
                            }
                        }

                        FieldName fieldName;
                        object keyValue;
                        SearchParameterInfo parameter;
                        if (continuationToken.ResourceTypeId == null || _schemaInformation.Current < SchemaVersionConstants.PartitionedTables)
                        {
                            // backwards compat
                            parameter = SqlSearchParameters.ResourceSurrogateIdParameter;
                            fieldName = SqlFieldName.ResourceSurrogateId;
                            keyValue = continuationToken.ResourceSurrogateId;
                        }
                        else
                        {
                            parameter = SqlSearchParameters.PrimaryKeyParameter;
                            fieldName = SqlFieldName.PrimaryKey;
                            keyValue = new PrimaryKeyValue(continuationToken.ResourceTypeId.Value, continuationToken.ResourceSurrogateId);
                        }

                        Expression lastUpdatedExpression = null;
                        if (!optimize)
                        {
                            lastUpdatedExpression = Expression.GreaterThan(fieldName, null, keyValue);
                        }
                        else
                        {
                            if (sortOrder == SortOrder.Ascending)
                            {
                                lastUpdatedExpression = Expression.GreaterThan(fieldName, null, keyValue);
                            }
                            else
                            {
                                lastUpdatedExpression = Expression.LessThan(fieldName, null, keyValue);
                            }
                        }

                        var tokenExpression = Expression.SearchParameter(parameter, lastUpdatedExpression);
                        searchExpression = searchExpression == null ? tokenExpression : Expression.And(tokenExpression, searchExpression);
                    }
                }
                else
                {
                    throw new BadRequestException(Resources.InvalidContinuationToken);
                }
            }

            var originalSort = new List<(SearchParameterInfo, SortOrder)>(sqlSearchOptions.Sort);
            var clonedSearchOptions = UpdateSort(sqlSearchOptions, searchExpression, searchType);

            if (clonedSearchOptions.CountOnly)
            {
                // if we're only returning a count, discard any _include parameters since included resources are not counted.
                searchExpression = searchExpression?.AcceptVisitor(RemoveIncludesRewriter.Instance);
            }

            SqlRootExpression expression = (SqlRootExpression)searchExpression
                                               ?.AcceptVisitor(LastUpdatedToResourceSurrogateIdRewriter.Instance)
                                               .AcceptVisitor(_compartmentSearchRewriter)
                                               .AcceptVisitor(_smartCompartmentSearchRewriter)
                                               .AcceptVisitor(DateTimeEqualityRewriter.Instance)
                                               .AcceptVisitor(FlatteningRewriter.Instance)
                                               .AcceptVisitor(UntypedReferenceRewriter.Instance)
                                               .AcceptVisitor(_sqlRootExpressionRewriter)
                                               .AcceptVisitor(_partitionEliminationRewriter)
                                               .AcceptVisitor(_sortRewriter, clonedSearchOptions)
                                               .AcceptVisitor(SearchParamTableExpressionReorderer.Instance)
                                               .AcceptVisitor(MissingSearchParamVisitor.Instance)
                                               .AcceptVisitor(NotExpressionRewriter.Instance)
                                               .AcceptVisitor(_chainFlatteningRewriter)
                                               .AcceptVisitor(ResourceColumnPredicatePushdownRewriter.Instance)
                                               .AcceptVisitor(DateTimeBoundedRangeRewriter.Instance)
                                               .AcceptVisitor(
                                                   (SqlExpressionRewriterWithInitialContext<object>)(_schemaInformation.Current >= SchemaVersionConstants.PartitionedTables
                                                       ? StringOverflowRewriter.Instance
                                                       : LegacyStringOverflowRewriter.Instance))
                                               .AcceptVisitor(NumericRangeRewriter.Instance)
                                               .AcceptVisitor(IncludeMatchSeedRewriter.Instance)
                                               .AcceptVisitor(TopRewriter.Instance, clonedSearchOptions)
                                               .AcceptVisitor(IncludeRewriter.Instance)
                                           ?? SqlRootExpression.WithResourceTableExpressions();

            SearchResult searchResult = null;
            await _sqlRetryService.ExecuteSql(
                async (cancellationToken, sqlException) =>
                {
                    using (SqlConnection connection = await _sqlConnectionBuilder.GetSqlConnectionAsync(initialCatalog: null, cancellationToken: cancellationToken).ConfigureAwait(false))
                    using (SqlCommand sqlCommand = connection.CreateCommand()) // WARNING, this code will not set sqlCommand.Transaction. Sql transactions via C#/.NET are not supported in this method.
                    {
                        // NOTE: connection is created by SqlConnectionHelper.GetBaseSqlConnectionAsync differently, depending on the _sqlConnectionBuilder implementation.
                        // Connection is never opened by the _sqlConnectionBuilder but RetryLogicProvider is set to the old, depreciated retry implementation. According to the .NET spec, RetryLogicProvider
                        // must be set before opening connection to take effect. Therefore we must reset it to null here before opening the connection.
                        connection.RetryLogicProvider = null; // To remove this line _sqlConnectionBuilder in healthcare-shared-components must be modified.
                        await connection.OpenAsync(cancellationToken);

                        sqlCommand.CommandTimeout = (int)_sqlServerDataStoreConfiguration.CommandTimeout.TotalSeconds;

                        var exportTimeTravel = clonedSearchOptions.QueryHints != null && _schemaInformation.Current >= SchemaVersionConstants.ExportTimeTravel;
                        if (exportTimeTravel)
                        {
                            PopulateSqlCommandFromQueryHints(clonedSearchOptions, sqlCommand);
                            sqlCommand.CommandTimeout = 1200; // set to 20 minutes, as dataset is usually large
                        }
                        else
                        {
                            var stringBuilder = new IndentedStringBuilder(new StringBuilder());

                            EnableTimeAndIoMessageLogging(stringBuilder, connection);

                            var queryGenerator = new SqlQueryGenerator(
                                stringBuilder,
                                new HashingSqlQueryParameterManager(new SqlQueryParameterManager(sqlCommand.Parameters)),
                                _model,
                                searchType,
                                _schemaInformation,
                                currentSearchParameterHash,
                                sqlException);

                            expression.AcceptVisitor(queryGenerator, clonedSearchOptions);

                            SqlCommandSimplifier.RemoveRedundantParameters(stringBuilder, sqlCommand.Parameters, _logger);

                            var queryText = stringBuilder.ToString();
                            var queryHash = _queryHashCalculator.CalculateHash(RemoveParamHash(queryText));
                            _logger.LogInformation("SQL Search Service query hash: {QueryHash}", queryHash);
                            var customQuery = CustomQueries.CheckQueryHash(connection, queryHash, _logger);

                            if (!string.IsNullOrEmpty(customQuery))
                            {
                                _logger.LogInformation("SQl Search Service, custom Query identified by hash {QueryHash}, {CustomQuery}", queryHash, customQuery);
                                queryText = customQuery;
                                sqlCommand.CommandType = CommandType.StoredProcedure;
                            }

                            // Command text contains no direct user input.
#pragma warning disable CA2100 // Review SQL queries for security vulnerabilities
                            sqlCommand.CommandText = queryText;
#pragma warning restore CA2100 // Review SQL queries for security vulnerabilities
                        }

                        LogSqlCommand(sqlCommand);

                        using (var reader = await sqlCommand.ExecuteReaderAsync(CommandBehavior.SequentialAccess, cancellationToken))
                        {
                            if (clonedSearchOptions.CountOnly)
                            {
                                await reader.ReadAsync(cancellationToken);
                                long count = reader.GetInt64(0);
                                if (count > int.MaxValue)
                                {
                                    _requestContextAccessor.RequestContext.BundleIssues.Add(
                                        new OperationOutcomeIssue(
                                            OperationOutcomeConstants.IssueSeverity.Error,
                                            OperationOutcomeConstants.IssueType.NotSupported,
                                            string.Format(Core.Resources.SearchCountResultsExceedLimit, count, int.MaxValue)));

                                    throw new InvalidSearchOperationException(string.Format(Core.Resources.SearchCountResultsExceedLimit, count, int.MaxValue));
                                }

                                searchResult = new SearchResult((int)count, clonedSearchOptions.UnsupportedSearchParams);

                                // call NextResultAsync to get the info messages
                                await reader.NextResultAsync(cancellationToken);

                                return;
                            }

                            var resources = new List<SearchResultEntry>(sqlSearchOptions.MaxItemCount);
                            short? newContinuationType = null;
                            long? newContinuationId = null;
                            bool moreResults = false;
                            int matchCount = 0;

                            string sortValue = null;
                            var isResultPartial = false;
                            int numberOfColumnsRead = 0;

                            while (await reader.ReadAsync(cancellationToken))
                            {
                                ReadWrapper(
                                    reader,
                                    out short resourceTypeId,
                                    out string resourceId,
                                    out int version,
                                    out bool isDeleted,
                                    out long resourceSurrogateId,
                                    out string requestMethod,
                                    out bool isMatch,
                                    out bool isPartialEntry,
                                    out bool isRawResourceMetaSet,
                                    out string searchParameterHash,
                                    out byte[] rawResourceBytes,
                                    out bool isInvisible);

                                if (isInvisible)
                                {
                                    continue;
                                }

                                numberOfColumnsRead = reader.FieldCount;

                                // If we get to this point, we know there are more results so we need a continuation token
                                // Additionally, this resource shouldn't be included in the results
                                if (matchCount >= clonedSearchOptions.MaxItemCount && isMatch)
                                {
                                    moreResults = true;

                                    continue;
                                }

                                using var rawResourceStream = new MemoryStream(rawResourceBytes);
                                var rawResource = _compressedRawResourceConverter.ReadCompressedRawResource(rawResourceStream);

                                _logger.LogInformation("{NameOfResourceSurrogateId}: {ResourceSurrogateId}; {NameOfResourceTypeId}: {ResourceTypeId}; Decompressed length: {RawResourceLength}", nameof(resourceSurrogateId), resourceSurrogateId, nameof(resourceTypeId), resourceTypeId, rawResource.Length);

                                if (string.IsNullOrEmpty(rawResource))
                                {
                                    rawResource = MissingResourceFactory.CreateJson(resourceId, _model.GetResourceTypeName(resourceTypeId), "warning", "incomplete");
                                    _requestContextAccessor.SetMissingResourceCode(System.Net.HttpStatusCode.PartialContent);
                                }

                                // See if this resource is a continuation token candidate and increase the count
                                if (isMatch)
                                {
                                    newContinuationType = resourceTypeId;
                                    newContinuationId = resourceSurrogateId;

                                    // For normal queries, we select _defaultNumberOfColumnsReadFromResult number of columns.
                                    // If we have more, that means we have an extra column tracking sort value.
                                    // Keep track of sort value if this is the last row.
                                    if (matchCount == clonedSearchOptions.MaxItemCount - 1 && reader.FieldCount > _defaultNumberOfColumnsReadFromResult)
                                    {
                                        var tempSortValue = reader.GetValue(SortValueColumnName);
                                        if ((tempSortValue as DateTime?) != null)
                                        {
                                            sortValue = (tempSortValue as DateTime?).Value.ToString("o");
                                        }
                                        else
                                        {
                                            sortValue = tempSortValue.ToString();
                                        }
                                    }

                                    matchCount++;
                                }

                                // as long as at least one entry was marked as partial, this resultset
                                // should be marked as partial
                                isResultPartial = isResultPartial || isPartialEntry;

                                resources.Add(new SearchResultEntry(
                                    new ResourceWrapper(
                                        resourceId,
                                        version.ToString(CultureInfo.InvariantCulture),
                                        _model.GetResourceTypeName(resourceTypeId),
                                        new RawResource(rawResource, FhirResourceFormat.Json, isMetaSet: isRawResourceMetaSet),
                                        new ResourceRequest(requestMethod),
                                        new DateTimeOffset(ResourceSurrogateIdHelper.ResourceSurrogateIdToLastUpdated(resourceSurrogateId), TimeSpan.Zero),
                                        isDeleted,
                                        null,
                                        null,
                                        null,
                                        searchParameterHash,
                                        resourceSurrogateId),
                                    isMatch ? SearchEntryMode.Match : SearchEntryMode.Include));
                            }

                            // call NextResultAsync to get the info messages
                            await reader.NextResultAsync(cancellationToken);

                            ContinuationToken continuationToken =
                                moreResults && !exportTimeTravel // with query hints all results are returned on single page
                                    ? new ContinuationToken(
                                        clonedSearchOptions.Sort.Select(s =>
                                            s.searchParameterInfo.Name switch
                                            {
                                                SearchParameterNames.ResourceType => (object)newContinuationType,
                                                SearchParameterNames.LastUpdated => newContinuationId,
                                                _ => sortValue,
                                            }).ToArray())
                                    : null;

                            if (isResultPartial)
                            {
                                _requestContextAccessor.RequestContext.BundleIssues.Add(
                                    new OperationOutcomeIssue(
                                        OperationOutcomeConstants.IssueSeverity.Warning,
                                        OperationOutcomeConstants.IssueType.Incomplete,
                                        Core.Resources.TruncatedIncludeMessage));
                            }

                            // If this is a sort query, lets keep track of whether we actually searched for sort values.
                            if (clonedSearchOptions.Sort != null &&
                                clonedSearchOptions.Sort.Count > 0 &&
                                clonedSearchOptions.Sort[0].searchParameterInfo.Code != KnownQueryParameterNames.LastUpdated)
                            {
                                sqlSearchOptions.DidWeSearchForSortValue = numberOfColumnsRead > _defaultNumberOfColumnsReadFromResult;
                            }

                            // This value is set inside the SortRewriter. If it is set, we need to pass
                            // this value back to the caller.
                            if (clonedSearchOptions.IsSortWithFilter)
                            {
                                sqlSearchOptions.IsSortWithFilter = true;
                            }

                            searchResult = new SearchResult(resources, continuationToken?.ToJson(), originalSort, clonedSearchOptions.UnsupportedSearchParams);
                        }
                    }
                },
                cancellationToken);
            return searchResult;
        }

        private void PopulateSqlCommandFromQueryHints(SqlSearchOptions options, SqlCommand command)
        {
            var hints = options.QueryHints;
            var resourceTypeId = _model.GetResourceTypeId(hints.First(_ => _.Param == KnownQueryParameterNames.Type).Value);
            var startId = long.Parse(hints.First(_ => _.Param == KnownQueryParameterNames.StartSurrogateId).Value);
            var endId = long.Parse(hints.First(_ => _.Param == KnownQueryParameterNames.EndSurrogateId).Value);
            var globalStartId = long.Parse(hints.First(_ => _.Param == KnownQueryParameterNames.GlobalStartSurrogateId).Value);
            var globalEndId = long.Parse(hints.First(_ => _.Param == KnownQueryParameterNames.GlobalEndSurrogateId).Value);

            PopulateSqlCommandFromQueryHints(command, resourceTypeId, startId, endId, globalStartId, globalEndId);
        }

        private static void PopulateSqlCommandFromQueryHints(SqlCommand command, short resourceTypeId, long startId, long endId, long? globalStartId, long? globalEndId)
        {
            command.CommandType = CommandType.StoredProcedure;
            command.CommandText = "dbo.GetResourcesByTypeAndSurrogateIdRange";
            command.Parameters.AddWithValue("@ResourceTypeId", resourceTypeId);
            command.Parameters.AddWithValue("@StartId", startId);
            command.Parameters.AddWithValue("@EndId", endId);
            command.Parameters.AddWithValue("@GlobalStartId", globalStartId);
            command.Parameters.AddWithValue("@GlobalEndId", globalEndId);
        }

        /// <summary>
        /// Searches for resources by their type and surrogate id and optionally a searchParamHash and will return resources
        /// </summary>
        /// <param name="resourceType">The resource type to search</param>
        /// <param name="startId">The lower bound for surrogate ids to find</param>
        /// <param name="endId">The upper bound for surrogate ids to find</param>
        /// <param name="windowStartId">The lower bound for the window of time to consider for historical records</param>
        /// <param name="windowEndId">The upper bound for the window of time to consider for historical records</param>
        /// <param name="cancellationToken">Cancellation token</param>
        /// <param name="searchParamHashFilter">When not null then we filter using the searchParameterHash</param>
        /// <returns>All resources with surrogate ids greater than or equal to startId and less than or equal to endId. If windowEndId is set it will return the most recent version of a resource that was created before windowEndId that is within the range of startId to endId.</returns>
        public async Task<SearchResult> SearchBySurrogateIdRange(string resourceType, long startId, long endId, long? windowStartId, long? windowEndId, CancellationToken cancellationToken, string searchParamHashFilter = null)
        {
            var resourceTypeId = _model.GetResourceTypeId(resourceType);
            SearchResult searchResult = null;
            await _sqlRetryService.ExecuteSql(
                async (cancellationToken, sqlException) =>
                {
                    using SqlConnection connection = await _sqlConnectionBuilder.GetSqlConnectionAsync(initialCatalog: null, cancellationToken: cancellationToken).ConfigureAwait(false);
                    using SqlCommand sqlCommand = connection.CreateCommand();
                    connection.RetryLogicProvider = null; // To remove this line _sqlConnectionBuilder in healthcare-shared-components must be modified.
                    await connection.OpenAsync(cancellationToken);

                    sqlCommand.CommandTimeout = GetReindexCommandTimeout();
                    PopulateSqlCommandFromQueryHints(sqlCommand, resourceTypeId, startId, endId, windowStartId, windowEndId);
                    LogSqlCommand(sqlCommand);

                    using SqlDataReader reader = await sqlCommand.ExecuteReaderAsync(CommandBehavior.SequentialAccess, cancellationToken);

                    var resources = new List<SearchResultEntry>();
                    while (await reader.ReadAsync(cancellationToken))
                    {
                        ReadWrapper(
                            reader,
                            out short _,
                            out string resourceId,
                            out int version,
                            out bool isDeleted,
                            out long resourceSurrogateId,
                            out string requestMethod,
                            out bool isMatch,
                            out bool isPartialEntry,
                            out bool isRawResourceMetaSet,
                            out string searchParameterHash,
                            out byte[] rawResourceBytes,
                            out bool isInvisible);

                        if (isInvisible)
                        {
                            continue;
                        }

                        // original sql was: AND (SearchParamHash != @p0 OR SearchParamHash IS NULL)
                        if (!(searchParameterHash == null || searchParameterHash != searchParamHashFilter))
                        {
                            continue;
                        }

                        using var rawResourceStream = new MemoryStream(rawResourceBytes);
                        var rawResource = _compressedRawResourceConverter.ReadCompressedRawResource(rawResourceStream);

                        if (string.IsNullOrEmpty(rawResource))
                        {
                            rawResource = MissingResourceFactory.CreateJson(resourceId, _model.GetResourceTypeName(resourceTypeId), "warning", "incomplete");
                            _requestContextAccessor.SetMissingResourceCode(System.Net.HttpStatusCode.PartialContent);
                        }

                        resources.Add(new SearchResultEntry(
                            new ResourceWrapper(
                                resourceId,
                                version.ToString(CultureInfo.InvariantCulture),
                                resourceType,
                                new RawResource(rawResource, FhirResourceFormat.Json, isMetaSet: isRawResourceMetaSet),
                                new ResourceRequest(requestMethod),
                                new DateTimeOffset(ResourceSurrogateIdHelper.ResourceSurrogateIdToLastUpdated(resourceSurrogateId), TimeSpan.Zero),
                                isDeleted,
                                null,
                                null,
                                null,
                                searchParameterHash,
                                resourceSurrogateId),
                            isMatch ? SearchEntryMode.Match : SearchEntryMode.Include));
                    }

                    searchResult = new SearchResult(resources, null, null, new List<Tuple<string, string>>());
                    searchResult.TotalCount = resources.Count;
                    return;
                },
                cancellationToken);
            return searchResult;
        }

        private static (long StartId, long EndId) ReaderToSurrogateIdRange(SqlDataReader sqlDataReader)
        {
            return (sqlDataReader.GetInt64(1), sqlDataReader.GetInt64(2));
        }

        public override async Task<IReadOnlyList<(long StartId, long EndId)>> GetSurrogateIdRanges(string resourceType, long startId, long endId, int rangeSize, int numberOfRanges, bool up, CancellationToken cancellationToken)
        {
            // TODO: this code will not set capacity for the result list!

            var resourceTypeId = _model.GetResourceTypeId(resourceType);
            IReadOnlyList<(long StartId, long EndId)> searchList = null;
            await _sqlRetryService.ExecuteSql(
                async (cancellationToken, sqlException) =>
                {
                    using SqlConnection connection = await _sqlConnectionBuilder.GetSqlConnectionAsync(initialCatalog: null, cancellationToken: cancellationToken).ConfigureAwait(false);
                    using SqlCommand sqlCommand = connection.CreateCommand();
                    connection.RetryLogicProvider = null; // To remove this line _sqlConnectionBuilder in healthcare-shared-components must be modified.
                    await connection.OpenAsync(cancellationToken);

                    sqlCommand.CommandTimeout = GetReindexCommandTimeout();
                    GetResourceSurrogateIdRanges.PopulateCommand(sqlCommand, resourceTypeId, startId, endId, rangeSize, numberOfRanges, up);
                    LogSqlCommand(sqlCommand);

                    searchList = await _sqlRetryService.ExecuteReaderAsync(
                       sqlCommand,
                       ReaderToSurrogateIdRange,
                       _logger,
                       $"{nameof(GetSurrogateIdRanges)} failed.",
                       cancellationToken);
                    return;
                },
                cancellationToken);
            return searchList;
        }

        private static (short ResourceTypeId, string Name) ReaderGetUsedResourceTypes(SqlDataReader sqlDataReader)
        {
            return (sqlDataReader.GetInt16(0), sqlDataReader.GetString(1));
        }

        public override async Task<IReadOnlyList<(short ResourceTypeId, string Name)>> GetUsedResourceTypes(CancellationToken cancellationToken)
        {
<<<<<<< HEAD
            IReadOnlyList<(short ResourceTypeId, string Name)> resourceTypes = null;

            await _sqlRetryService.ExecuteSql(
                async (cancellationToken, sqlException) =>
                {
                    using SqlConnection connection = await _sqlConnectionBuilder.GetSqlConnectionAsync(initialCatalog: null, cancellationToken: cancellationToken).ConfigureAwait(false);
                    using SqlCommand sqlCommand = connection.CreateCommand();
                    connection.RetryLogicProvider = null; // To remove this line _sqlConnectionBuilder in healthcare-shared-components must be modified.
                    await connection.OpenAsync(cancellationToken);
                    sqlCommand.CommandTimeout = GetReindexCommandTimeout();
                    sqlCommand.CommandText = "dbo.GetUsedResourceTypes";
                    LogSqlCommand(sqlCommand);
                    resourceTypes = await sqlCommand.ExecuteReaderAsync(_sqlRetryService, ReaderGetUsedResourceTypes, _logger, cancellationToken, $"{nameof(GetUsedResourceTypes)} failed.");
                    return;
                },
                cancellationToken);

            return resourceTypes;
=======
            using var sqlCommand = new SqlCommand("dbo.GetUsedResourceTypes") { CommandType = CommandType.StoredProcedure };
            LogSqlCommand(sqlCommand);
            return await _sqlRetryService.ExecuteSqlDataReader(sqlCommand, ReaderGetUsedResourceTypes, _logger, $"{nameof(GetUsedResourceTypes)} failed.", cancellationToken);
>>>>>>> c2214ec3
        }

        /// <summary>
        /// If no sorting fields are specified, sets the sorting fields to the primary key. (This is either ResourceSurrogateId or ResourceTypeId, ResourceSurrogateId).
        /// If sorting only by ResourceTypeId, adds in ResourceSurrogateId as the second sort column.
        /// If sorting by ResourceSurrogateId and using partitioned tables and searching over a single type, sets the sort to ResourceTypeId, ResourceSurrogateId
        /// </summary>
        /// <param name="searchOptions">The input SearchOptions</param>
        /// <param name="searchExpression">The searchExpression</param>
        /// <param name="sqlSearchType">The type of search being performed</param>
        /// <returns>If the sort needs to be updated, a new <see cref="SearchOptions"/> instance, otherwise, the same instance as <paramref name="searchOptions"/></returns>
        private SqlSearchOptions UpdateSort(SqlSearchOptions searchOptions, Expression searchExpression, SqlSearchType sqlSearchType)
        {
            SqlSearchOptions newSearchOptions = searchOptions;
            if (sqlSearchType == SqlSearchType.History)
            {
                // history is always sorted by _lastUpdated.
                newSearchOptions = searchOptions.CloneSqlSearchOptions();

                return newSearchOptions;
            }

            if (searchOptions.Sort.Count == 0)
            {
                newSearchOptions = searchOptions.CloneSqlSearchOptions();

                if (_schemaInformation.Current < SchemaVersionConstants.PartitionedTables)
                {
                    newSearchOptions.Sort = new (SearchParameterInfo searchParameterInfo, SortOrder sortOrder)[]
                    {
                        (_fakeLastUpdate, SortOrder.Ascending),
                    };
                }
                else
                {
                    newSearchOptions.Sort = new (SearchParameterInfo searchParameterInfo, SortOrder sortOrder)[]
                    {
                        (SearchParameterInfo.ResourceTypeSearchParameter, SortOrder.Ascending),
                        (_fakeLastUpdate, SortOrder.Ascending),
                    };
                }

                return newSearchOptions;
            }

            if (searchOptions.Sort.Count == 1 && searchOptions.Sort[0].searchParameterInfo.Name == SearchParameterNames.ResourceType)
            {
                // We will not get here unless the schema version is at least SchemaVersionConstants.PartitionedTables.

                // Add _lastUpdated to the sort list so that there is a deterministic key to sort on

                newSearchOptions = searchOptions.CloneSqlSearchOptions();

                newSearchOptions.Sort = new (SearchParameterInfo searchParameterInfo, SortOrder sortOrder)[]
                {
                    (SearchParameterInfo.ResourceTypeSearchParameter, searchOptions.Sort[0].sortOrder),
                    (_fakeLastUpdate, searchOptions.Sort[0].sortOrder),
                };

                return newSearchOptions;
            }

            if (searchOptions.Sort.Count == 1 && searchOptions.Sort[0].searchParameterInfo.Name == SearchParameterNames.LastUpdated && _schemaInformation.Current >= SchemaVersionConstants.PartitionedTables)
            {
                (short? singleAllowedTypeId, BitArray allowedTypes) = TypeConstraintVisitor.Instance.Visit(searchExpression, _model);

                if (singleAllowedTypeId != null && allowedTypes != null)
                {
                    // this means that this search is over a single type.
                    newSearchOptions = searchOptions.CloneSqlSearchOptions();

                    newSearchOptions.Sort = new (SearchParameterInfo searchParameterInfo, SortOrder sortOrder)[]
                    {
                        (SearchParameterInfo.ResourceTypeSearchParameter, searchOptions.Sort[0].sortOrder),
                        (_fakeLastUpdate, searchOptions.Sort[0].sortOrder),
                    };
                }

                return newSearchOptions;
            }

            if (searchOptions.Sort[^1].searchParameterInfo.Name != SearchParameterNames.LastUpdated)
            {
                // Make sure custom sort has _lastUpdated as the last sort parameter.

                newSearchOptions = searchOptions.CloneSqlSearchOptions();

                newSearchOptions.Sort = new List<(SearchParameterInfo searchParameterInfo, SortOrder sortOrder)>(searchOptions.Sort)
                {
                    (_fakeLastUpdate, SortOrder.Ascending),
                };

                return newSearchOptions;
            }

            return newSearchOptions;
        }

        private void ReadWrapper(
            SqlDataReader reader,
            out short resourceTypeId,
            out string resourceId,
            out int version,
            out bool isDeleted,
            out long resourceSurrogateId,
            out string requestMethod,
            out bool isMatch,
            out bool isPartialEntry,
            out bool isRawResourceMetaSet,
            out string searchParameterHash,
            out byte[] rawResourceBytes,
            out bool isInvisible)
        {
            resourceTypeId = reader.Read(VLatest.Resource.ResourceTypeId, 0);
            resourceId = reader.Read(VLatest.Resource.ResourceId, 1);
            version = reader.Read(VLatest.Resource.Version, 2);
            isDeleted = reader.Read(VLatest.Resource.IsDeleted, 3);
            resourceSurrogateId = reader.Read(VLatest.Resource.ResourceSurrogateId, 4);
            requestMethod = reader.Read(VLatest.Resource.RequestMethod, 5);
            isMatch = reader.Read(_isMatch, 6);
            isPartialEntry = reader.Read(_isPartial, 7);
            isRawResourceMetaSet = reader.Read(VLatest.Resource.IsRawResourceMetaSet, 8);
            searchParameterHash = reader.Read(VLatest.Resource.SearchParamHash, 9);
            rawResourceBytes = reader.GetSqlBytes(10).Value;
            isInvisible = rawResourceBytes.Length == 1 && rawResourceBytes[0] == 0xF;
        }

        [Conditional("DEBUG")]
        private void EnableTimeAndIoMessageLogging(IndentedStringBuilder stringBuilder, SqlConnection sqlConnection)
        {
            stringBuilder.AppendLine("SET STATISTICS IO ON;");
            stringBuilder.AppendLine("SET STATISTICS TIME ON;");
            stringBuilder.AppendLine();
            sqlConnection.InfoMessage += (sender, args) => _logger.LogInformation("SQL message: {Message}", args.Message);
        }

        /// <summary>
        /// Logs the parameter declarations and command text of a SQL command
        /// </summary>
        [Conditional("DEBUG")]
        private void LogSqlCommand(SqlCommand sqlCommand)
        {
            // TODO: when SqlCommandWrapper is fully deprecated everywhere, modify LogSqlCommand to accept sqlCommand.
            using SqlCommandWrapper sqlCommandWrapper = new SqlCommandWrapper(sqlCommand);
            var sb = new StringBuilder();
            if (sqlCommandWrapper.CommandType == CommandType.Text)
            {
                foreach (SqlParameter p in sqlCommandWrapper.Parameters)
                {
                    sb.Append("DECLARE ")
                        .Append(p)
                        .Append(' ')
                        .Append(p.SqlDbType)
                        .Append(p.Value is string ? (p.Size <= 0 ? "(MAX)" : $"({p.Size})") : p.Value is decimal ? $"({p.Precision},{p.Scale})" : null)
                        .Append(" = ")
                        .Append(p.SqlDbType == SqlDbType.NChar || p.SqlDbType == SqlDbType.NText || p.SqlDbType == SqlDbType.NVarChar ? "N" : null)
                        .Append(p.Value is string || p.Value is DateTime ? $"'{p.Value:O}'" : (p.Value == null ? "null" : p.Value.ToString()))
                        .AppendLine(";");
                }

                sb.AppendLine();
                sb.AppendLine(sqlCommandWrapper.CommandText);

                // this just assures that the call to this fn has occurred after the CommandText is set
                Debug.Assert(sqlCommandWrapper.CommandText.Length > 0);
            }
            else
            {
                sb.Append(sqlCommandWrapper.CommandText + string.Empty);
                foreach (SqlParameter p in sqlCommandWrapper.Parameters)
                {
                    sb.Append(p.Value is string || p.Value is DateTime ? $"'{p.Value:O}'" : (p.Value == null ? "null" : $"'{p.Value.ToString()}'"));
                    if (!(sqlCommandWrapper.Parameters.IndexOf(p) == sqlCommandWrapper.Parameters.Count - 1))
                    {
                        sb.Append(", ");
                    }
                }

                sb.AppendLine();
            }

            sb.AppendLine($"{nameof(sqlCommandWrapper.CommandTimeout)} = " + TimeSpan.FromSeconds(sqlCommandWrapper.CommandTimeout).Duration().ToString());
            _logger.LogInformation("{SqlQuery}", sb.ToString());
        }

        /// <summary>
        /// Searches for resources by their type and surrogate id and optionally a searchParamHash. This can also just return a count of resources.
        /// </summary>
        /// <param name="searchOptions">The searchOptions</param>
        /// <param name="searchParameterHash">A searchParamHash to filter results</param>
        /// <param name="cancellationToken">The cancellation token</param>
        /// <returns>SearchResult</returns>
        protected async override Task<SearchResult> SearchForReindexInternalAsync(SearchOptions searchOptions, string searchParameterHash, CancellationToken cancellationToken)
        {
            string resourceType = GetForceReindexResourceType(searchOptions);
            if (searchOptions.CountOnly)
            {
                _model.TryGetResourceTypeId(resourceType, out short resourceTypeId);
                return await SearchForReindexSurrogateIdsBySearchParamHashAsync(resourceTypeId, searchOptions.MaxItemCount, cancellationToken, searchParameterHash);
            }

            var queryHints = searchOptions.QueryHints;
            long startId = long.Parse(queryHints.First(_ => _.Param == KnownQueryParameterNames.StartSurrogateId).Value);
            long endId = long.Parse(queryHints.First(_ => _.Param == KnownQueryParameterNames.EndSurrogateId).Value);
            IReadOnlyList<(long StartId, long EndId)> ranges = await GetSurrogateIdRanges(resourceType, startId, endId, searchOptions.MaxItemCount, 1, true, cancellationToken);

            SearchResult results = null;
            if (ranges?.Count > 0)
            {
                results = await SearchBySurrogateIdRange(
                    resourceType,
                    ranges[0].StartId,
                    ranges[0].EndId,
                    null,
                    null,
                    cancellationToken,
                    searchOptions.IgnoreSearchParamHash ? null : searchParameterHash);

                if (results.Results.Any())
                {
                    results.MaxResourceSurrogateId = results.Results.Max(e => e.Resource.ResourceSurrogateId);
                }
            }
            else
            {
                results = new SearchResult(0, new List<Tuple<string, string>>());
            }

            return results;
        }

        /// <summary>
        /// Searches for the count of resources in n number of sql calls because it uses searchParamHash and because
        /// Resource.SearchParamHash doesn't have an index on it, we need to use maxItemCount to limit the total
        /// number of resources per query
        /// </summary>
        /// <param name="resourceTypeId">The id for the resource type</param>
        /// <param name="maxItemCount">The max items to query at a time</param>
        /// <param name="cancellationToken">The cancellation token</param>
        /// <param name="searchParamHash">SearchParamHash if we need to filter out the results</param>
        /// <returns>SearchResult</returns>
        private async Task<SearchResult> SearchForReindexSurrogateIdsBySearchParamHashAsync(short resourceTypeId, int maxItemCount, CancellationToken cancellationToken, string searchParamHash = null)
        {
            if (string.IsNullOrWhiteSpace(searchParamHash))
            {
                return await SearchForReindexSurrogateIdsWithoutSearchParamHashAsync(resourceTypeId, cancellationToken);
            }

            // can't use totalCount for reindex on extremely large dbs because we don't have an
            // index on Resource.SearchParamHash which would be necessary to calculate an accurate count
            int totalCount = 0;
            long startResourceSurrogateId = 0;
            long tmpStartResourceSurrogateId = 0;
            long endResourceSurrogateId = 0;
            int rowCount = maxItemCount;
            SearchResult searchResult = null;

            await _sqlRetryService.ExecuteSql(
                async (cancellationToken, sqlException) =>
                {
                    while (true)
                    {
                        long tmpEndResourceSurrogateId;
                        int tmpCount;

                        using SqlConnection connection = await _sqlConnectionBuilder.GetSqlConnectionAsync(initialCatalog: null, cancellationToken: cancellationToken).ConfigureAwait(false);
                        using SqlCommand sqlCommand = connection.CreateCommand();
                        connection.RetryLogicProvider = null; // To remove this line _sqlConnectionBuilder in healthcare-shared-components must be modified.
                        await connection.OpenAsync(cancellationToken);

                        sqlCommand.CommandTimeout = Math.Max((int)_sqlServerDataStoreConfiguration.CommandTimeout.TotalSeconds, 180);

                        sqlCommand.Parameters.AddWithValue("@p0", searchParamHash);
                        sqlCommand.Parameters.AddWithValue("@p1", resourceTypeId);
                        sqlCommand.Parameters.AddWithValue("@p2", tmpStartResourceSurrogateId);
                        sqlCommand.Parameters.AddWithValue("@p3", rowCount);
                        sqlCommand.CommandText = @"
                            ; WITH A AS (SELECT TOP (@p3) ResourceSurrogateId
                            FROM dbo.Resource
                            WHERE ResourceTypeId = @p1
                                AND IsHistory = 0
                                AND IsDeleted = 0
                                AND ResourceSurrogateId > @p2
                                AND (SearchParamHash != @p0 OR SearchParamHash IS NULL)
                            ORDER BY
                                ResourceSurrogateId
                            )
                            SELECT ISNULL(MIN(ResourceSurrogateId), 0), ISNULL(MAX(ResourceSurrogateId), 0), COUNT(*) FROM A
                            ";
                        LogSqlCommand(sqlCommand);

                        using var reader = await sqlCommand.ExecuteReaderAsync(CommandBehavior.SequentialAccess, cancellationToken);
                        await reader.ReadAsync(cancellationToken);
                        if (!reader.HasRows)
                        {
                            break;
                        }

                        tmpStartResourceSurrogateId = reader.GetInt64(0);
                        tmpEndResourceSurrogateId = reader.GetInt64(1);
                        tmpCount = reader.GetInt32(2);

                        totalCount += tmpCount;
                        if (startResourceSurrogateId == 0)
                        {
                            startResourceSurrogateId = tmpStartResourceSurrogateId;
                        }

                        if (tmpEndResourceSurrogateId > 0)
                        {
                            endResourceSurrogateId = tmpEndResourceSurrogateId;
                            tmpStartResourceSurrogateId = tmpEndResourceSurrogateId;
                        }

                        if (tmpCount <= 1)
                        {
                            break;
                        }
                    }

                    searchResult = new SearchResult(totalCount, Array.Empty<Tuple<string, string>>());
                    searchResult.ReindexResult = new SearchResultReindex()
                    {
                        Count = totalCount,
                        StartResourceSurrogateId = startResourceSurrogateId,
                        EndResourceSurrogateId = endResourceSurrogateId,
                        CurrentResourceSurrogateId = startResourceSurrogateId,
                    };

                    return;
                },
                cancellationToken);

            return searchResult;
        }

        /// <summary>
        /// Searches for the count of resources in one sql call because it doesn't use searchParamHash
        /// </summary>
        /// <param name="resourceTypeId">The id for the resource type</param>
        /// <param name="cancellationToken">The cancellation token</param>
        /// <returns>SearchResult</returns>
        private async Task<SearchResult> SearchForReindexSurrogateIdsWithoutSearchParamHashAsync(short resourceTypeId, CancellationToken cancellationToken)
        {
            int totalCount = 0;
            long startResourceSurrogateId = 0;
            long endResourceSurrogateId = 0;

            SearchResult searchResult = null;
            await _sqlRetryService.ExecuteSql(
                async (cancellationToken, sqlException) =>
                {
                    using SqlConnection connection = await _sqlConnectionBuilder.GetSqlConnectionAsync(initialCatalog: null, cancellationToken: cancellationToken).ConfigureAwait(false);
                    using SqlCommand sqlCommand = connection.CreateCommand();
                    connection.RetryLogicProvider = null; // To remove this line _sqlConnectionBuilder in healthcare-shared-components must be modified.
                    await connection.OpenAsync(cancellationToken);

                    sqlCommand.CommandTimeout = Math.Max((int)_sqlServerDataStoreConfiguration.CommandTimeout.TotalSeconds, 180);

                    sqlCommand.Parameters.AddWithValue("@p0", resourceTypeId);
                    sqlCommand.CommandText = @"
                        SELECT ISNULL(MIN(ResourceSurrogateId), 0), ISNULL(MAX(ResourceSurrogateId), 0), COUNT(ResourceSurrogateId)
                        FROM dbo.Resource
                        WHERE ResourceTypeId = @p0
                            AND IsHistory = 0
                            AND IsDeleted = 0";
                    LogSqlCommand(sqlCommand);

                    using var reader = await sqlCommand.ExecuteReaderAsync(CommandBehavior.SequentialAccess, cancellationToken);
                    await reader.ReadAsync(cancellationToken);
                    if (reader.HasRows)
                    {
                        startResourceSurrogateId = reader.GetInt64(0);
                        endResourceSurrogateId = reader.GetInt64(1);
                        totalCount = reader.GetInt32(2);
                    }

                    searchResult = new SearchResult(totalCount, Array.Empty<Tuple<string, string>>());
                    searchResult.ReindexResult = new SearchResultReindex()
                    {
                        Count = totalCount,
                        StartResourceSurrogateId = startResourceSurrogateId,
                        EndResourceSurrogateId = endResourceSurrogateId,
                        CurrentResourceSurrogateId = startResourceSurrogateId,
                    };

                    return;
                },
                cancellationToken);

            return searchResult;
        }

        private int GetReindexCommandTimeout()
        {
            return Math.Max((int)_sqlServerDataStoreConfiguration.CommandTimeout.TotalSeconds, 1200);
        }

        private static string GetForceReindexResourceType(SearchOptions searchOptions)
        {
            string resourceType = string.Empty;
            var spe = searchOptions.Expression as SearchParameterExpression;
            if (spe != null && spe.Parameter.Name == KnownQueryParameterNames.Type)
            {
                resourceType = (spe.Expression as StringExpression)?.Value;
            }

            return resourceType;
        }

        private static string RemoveParamHash(string queryText)
        {
            var lines = queryText.Split('\n');
            for (var i = lines.Length - 1; i >= 0; i--)
            {
                if (string.IsNullOrWhiteSpace(lines[i]))
                {
                    continue;
                }
                else if (lines[i].StartsWith("/* HASH", StringComparison.OrdinalIgnoreCase))
                {
                    return string.Join('\n', lines.Take(i));
                }
            }

            return queryText;
        }

        // Class copied from src\Microsoft.Health.Fhir.SqlServer\Features\Schema\Model\VLatest.Generated.net7.0.cs .
        private class GetResourceSurrogateIdRangesProcedure : StoredProcedure
        {
            private readonly ParameterDefinition<short> _resourceTypeId = new ParameterDefinition<short>("@ResourceTypeId", global::System.Data.SqlDbType.SmallInt, false);
            private readonly ParameterDefinition<long> _startId = new ParameterDefinition<long>("@StartId", global::System.Data.SqlDbType.BigInt, false);
            private readonly ParameterDefinition<long> _endId = new ParameterDefinition<long>("@EndId", global::System.Data.SqlDbType.BigInt, false);
            private readonly ParameterDefinition<int> _rangeSize = new ParameterDefinition<int>("@RangeSize", global::System.Data.SqlDbType.Int, false);
            private readonly ParameterDefinition<int?> _numberOfRanges = new ParameterDefinition<int?>("@NumberOfRanges", global::System.Data.SqlDbType.Int, true);
            private readonly ParameterDefinition<bool?> _up = new ParameterDefinition<bool?>("@Up", global::System.Data.SqlDbType.Bit, true);

            internal GetResourceSurrogateIdRangesProcedure()
                : base("dbo.GetResourceSurrogateIdRanges")
            {
            }

            public void PopulateCommand(SqlCommand sqlCommand, short resourceTypeId, long startId, long endId, int rangeSize, int? numberOfRanges, bool? up)
            {
                sqlCommand.CommandType = global::System.Data.CommandType.StoredProcedure;
                sqlCommand.CommandText = "dbo.GetResourceSurrogateIdRanges";
                _resourceTypeId.AddParameter(sqlCommand.Parameters, resourceTypeId);
                _startId.AddParameter(sqlCommand.Parameters, startId);
                _endId.AddParameter(sqlCommand.Parameters, endId);
                _rangeSize.AddParameter(sqlCommand.Parameters, rangeSize);
                _numberOfRanges.AddParameter(sqlCommand.Parameters, numberOfRanges);
                _up.AddParameter(sqlCommand.Parameters, up);
            }
        }
    }
}<|MERGE_RESOLUTION|>--- conflicted
+++ resolved
@@ -701,30 +701,9 @@
 
         public override async Task<IReadOnlyList<(short ResourceTypeId, string Name)>> GetUsedResourceTypes(CancellationToken cancellationToken)
         {
-<<<<<<< HEAD
-            IReadOnlyList<(short ResourceTypeId, string Name)> resourceTypes = null;
-
-            await _sqlRetryService.ExecuteSql(
-                async (cancellationToken, sqlException) =>
-                {
-                    using SqlConnection connection = await _sqlConnectionBuilder.GetSqlConnectionAsync(initialCatalog: null, cancellationToken: cancellationToken).ConfigureAwait(false);
-                    using SqlCommand sqlCommand = connection.CreateCommand();
-                    connection.RetryLogicProvider = null; // To remove this line _sqlConnectionBuilder in healthcare-shared-components must be modified.
-                    await connection.OpenAsync(cancellationToken);
-                    sqlCommand.CommandTimeout = GetReindexCommandTimeout();
-                    sqlCommand.CommandText = "dbo.GetUsedResourceTypes";
-                    LogSqlCommand(sqlCommand);
-                    resourceTypes = await sqlCommand.ExecuteReaderAsync(_sqlRetryService, ReaderGetUsedResourceTypes, _logger, cancellationToken, $"{nameof(GetUsedResourceTypes)} failed.");
-                    return;
-                },
-                cancellationToken);
-
-            return resourceTypes;
-=======
             using var sqlCommand = new SqlCommand("dbo.GetUsedResourceTypes") { CommandType = CommandType.StoredProcedure };
             LogSqlCommand(sqlCommand);
-            return await _sqlRetryService.ExecuteSqlDataReader(sqlCommand, ReaderGetUsedResourceTypes, _logger, $"{nameof(GetUsedResourceTypes)} failed.", cancellationToken);
->>>>>>> c2214ec3
+            return await sqlCommand.ExecuteSqlDataReader(ReaderGetUsedResourceTypes, _logger, cancellationToken);
         }
 
         /// <summary>
