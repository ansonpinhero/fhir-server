--- conflicted
+++ resolved
@@ -44,11 +44,7 @@
                         merge.ResourceWrapper.SearchIndices?.ToLookup(e => _searchParameterTypeMap.GetSearchValueType(e)),
                         merge.ResourceWrapper.LastModifiedClaims);
 
-<<<<<<< HEAD
-                var dedupResults = new HashSet<TRow>();
-=======
                 var dedupedResults = new HashSet<TRow>();
->>>>>>> 224390c4
 
                 foreach (SearchIndexEntry v in resourceMetadata.GetSearchIndexEntriesByType(typeof(TSearchValue)))
                 {
@@ -59,11 +55,7 @@
                         var searchValue = (TSearchValue)v.Value;
 
                         // save an array allocation
-<<<<<<< HEAD
-                        if (TryGenerateRow(typeId, merge.ResourceSurrogateId, searchParamId, searchValue, dedupResults, out TRow row))
-=======
                         if (TryGenerateRow(typeId, merge.ResourceSurrogateId, searchParamId, searchValue, dedupedResults, out TRow row))
->>>>>>> 224390c4
                         {
                             yield return row;
                         }
@@ -72,11 +64,7 @@
                     {
                         foreach (var searchValue in ConvertSearchValue(v))
                         {
-<<<<<<< HEAD
-                            if (TryGenerateRow(typeId, merge.ResourceSurrogateId, searchParamId, searchValue, dedupResults, out TRow row))
-=======
                             if (TryGenerateRow(typeId, merge.ResourceSurrogateId, searchParamId, searchValue, dedupedResults, out TRow row))
->>>>>>> 224390c4
                             {
                                 yield return row;
                             }
