--- conflicted
+++ resolved
@@ -87,11 +87,7 @@
 
             if (_schemaInformation.Current >= SchemaVersionConstants.RenamedIndexForResourceTable)
             {
-<<<<<<< HEAD
-                ////list.Add((VLatest.Resource, VLatest.Resource.IX_Resource_ResourceSurrogateId));
-=======
                 // Do nothing. This is the easiest fix until we remove this code completely.
->>>>>>> f9d6afa8
             }
             else if (_schemaInformation.Current >= SchemaVersionConstants.AddPrimaryKeyForResourceTable)
             {
