--- conflicted
+++ resolved
@@ -148,7 +148,5 @@
     OutputPath: 'output.json'
     ValidateSignature: true
     Verbosity: 'Verbose'
-<<<<<<< HEAD
-=======
-    continueOnError: true
->>>>>>> a284113f
+
+continueOnError: true