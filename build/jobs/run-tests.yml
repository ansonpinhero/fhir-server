parameters:
- name: version
  type: string
- name: keyVaultName
  type: string
- name: appServiceName
  type: string
jobs:
- job: "integrationTests"
  pool:
    name: '$(SharedLinuxPool)'
    vmImage: '$(LinuxVmImage)'
  steps:
  - task: DownloadBuildArtifacts@0
    inputs:
      buildType: 'current'
      downloadType: 'single'
      downloadPath: '$(System.ArtifactsDirectory)'
      artifactName: 'IntegrationTests'

  - task: UseDotNet@2
    inputs:
      useGlobalJson: true

  - task: AzureKeyVault@1
    displayName: 'Azure Key Vault: ${{ parameters.keyVaultName }}'
    inputs:
      azureSubscription: $(ConnectedServiceName)
      KeyVaultName: '${{ parameters.keyVaultName }}'

  - task: AzureKeyVault@1
    displayName: 'Azure Key Vault: ${{ parameters.keyVaultName }}-sql'
    inputs:
      azureSubscription: $(ConnectedServiceName)
      KeyVaultName: '${{ parameters.keyVaultName }}-sql'

  - task: DotNetCoreCLI@2
    displayName: 'Run Integration Tests'
    inputs:
      command: test
      arguments: '"**\*${{ parameters.version }}.Tests.Integration*.dll"'
      workingDirectory: "$(System.ArtifactsDirectory)"
      testRunTitle: '${{ parameters.version }} Integration'
    env:
      'CosmosDb:Host': $(CosmosDb--Host)
      'CosmosDb:Key': $(CosmosDb--Key)
      'SqlServer:ConnectionString': $(SqlServer--ConnectionString)

- job: 'cosmosE2eTests'
  dependsOn: []
  pool:
    name: '$(SharedLinuxPool)'
    vmImage: '$(LinuxVmImage)'
  steps:
  - template: e2e-setup.yml
<<<<<<< HEAD
    
  - task: AzurePowerShell@4
    displayName: 'Set Variables'
    inputs:
      azureSubscription: $(ConnectedServiceName)
      azurePowerShellVersion: latestVersion
      ScriptType: inlineScript
      Inline: |
        $keyVault = "$(DeploymentEnvironmentName)-ts"
        $secrets = Get-AzKeyVaultSecret -VaultName $keyVault
        
        foreach($secret in $secrets)
        {
            $environmentVariableName = $secret.Name.Replace("--","_")

            $secretValue = Get-AzKeyVaultSecret -VaultName $keyVault -Name $secret.Name
            # Replace with -AsPlainText flag when v5.3 of the Az Module is supported
            $plainValue = ([System.Net.NetworkCredential]::new("", $secretValue.SecretValue).Password).ToString()
            if([string]::IsNullOrEmpty($plainValue))
            {
                throw "$($secret.Name) is empty"
            }
            Write-Host "##vso[task.setvariable variable=$($environmentVariableName)]$($plainValue)"
        }
        
        $storageAccounts = Get-AzStorageAccount -ResourceGroupName $(ResourceGroupName)
        $allStorageAccounts = ""
        foreach ($storageAccount in $storageAccounts) {
            $accKey = Get-AzStorageAccountKey -ResourceGroupName $(ResourceGroupName) -Name $storageAccount.StorageAccountName | Where-Object {$_.KeyName -eq "key1"}

            $storageSecretName = "$($storageAccount.StorageAccountName)_secret"
            Write-Host "##vso[task.setvariable variable=$($storageSecretName)]$($accKey.Value)"
            $allStorageAccounts += "$($storageSecretName)|$($accKey.Value)|"
        }
        Write-Host "##vso[task.setvariable variable=AllStorageAccounts]$($allStorageAccounts)"

        $appServiceName = "${{ parameters.appServiceName }}"
        $appSettings = (Get-AzWebApp -ResourceGroupName $(ResourceGroupName) -Name $appServiceName).SiteConfig.AppSettings
        $acrSettings = $appSettings | where {$_.Name -eq "FhirServer__Operations__ConvertData__ContainerRegistryServers__0"}
        $acrLoginServer = $acrSettings[0].Value
        $acrAccountName = ($acrLoginServer -split '\.')[0]
        $acrPassword = (Get-AzContainerRegistryCredential -ResourceGroupName $(ResourceGroupName) -Name $acrAccountName).Password
        Write-Host "##vso[task.setvariable variable=TestContainerRegistryServer]$($acrLoginServer)"
        Write-Host "##vso[task.setvariable variable=TestContainerRegistryPassword]$($acrPassword)"

        $exportStoreSettings = $appSettings | where {$_.Name -eq "FhirServer__Operations__Export__StorageAccountUri"}
        $exportStoreUri = $exportStoreSettings[0].Value
        Write-Host "$exportStoreUri"
        $exportStoreAccountName = [System.Uri]::new("$exportStoreUri").Host.Split('.')[0]
        $exportStoreKey = Get-AzStorageAccountKey -ResourceGroupName $(ResourceGroupName) -Name "$exportStoreAccountName" | Where-Object {$_.KeyName -eq "key1"}

        Write-Host "##vso[task.setvariable variable=TestExportStoreUri]$($exportStoreUri)"
        Write-Host "##vso[task.setvariable variable=TestExportStoreKey]$($exportStoreKey.Value)"

        Write-Host "##vso[task.setvariable variable=Resource]$(TestEnvironmentUrl)"
        
        $secrets = Get-AzKeyVaultSecret -VaultName resolute-oss-tenant-info
 
        foreach($secret in $secrets)
        {
            $environmentVariableName = $secret.Name.Replace("--","_")

            $secretValue = Get-AzKeyVaultSecret -VaultName resolute-oss-tenant-info -Name $secret.Name
            # Replace with -AsPlainText flag when v5.3 of the Az Module is supported
            $plainValue = ([System.Net.NetworkCredential]::new("", $secretValue.SecretValue).Password).ToString()
            if([string]::IsNullOrEmpty($plainValue))
            {
                throw "$($secret.Name) is empty"
            }
            Write-Host "##vso[task.setvariable variable=$($environmentVariableName)]$($plainValue)"
        }
        # ----------------------------------------

        dotnet dev-certs https

  - task: DotNetCoreCLI@2
    displayName: 'E2E ${{ parameters.version }} CosmosDB'
    inputs:
      command: test
      arguments: '"**\*${{ parameters.version }}.Tests.E2E*.dll" --filter "FullyQualifiedName~CosmosDb&Category!=ExportLongRunning"'
      workingDirectory: "$(System.ArtifactsDirectory)"
      testRunTitle: '${{ parameters.version }} CosmosDB'
    env:
      'TestEnvironmentUrl': $(TestEnvironmentUrl)
      'TestEnvironmentUrl_${{ parameters.version }}': $(TestEnvironmentUrl_${{ parameters.version }})
      'Resource': $(Resource)
      'AllStorageAccounts': $(AllStorageAccounts)
      'TestContainerRegistryServer': $(TestContainerRegistryServer)
      'TestContainerRegistryPassword': $(TestContainerRegistryPassword)
      'TestExportStoreUri': $(TestExportStoreUri)
      'TestExportStoreKey': $(TestExportStoreKey)
      'tenant-admin-service-principal-name': $(tenant-admin-service-principal-name)
      'tenant-admin-service-principal-password': $(tenant-admin-service-principal-password)
      'tenant-admin-user-name': $(tenant-admin-user-name)
      'tenant-admin-user-password': $(tenant-admin-user-password)
      'tenant-id': $(tenant-id)
      'app_globalAdminServicePrincipal_id': $(app_globalAdminServicePrincipal_id)
      'app_globalAdminServicePrincipal_secret': $(app_globalAdminServicePrincipal_secret)
      'app_nativeClient_id': $(app_nativeClient_id)
      'app_nativeClient_secret': $(app_nativeClient_secret)
      'app_wrongAudienceClient_id': $(app_wrongAudienceClient_id)
      'app_wrongAudienceClient_secret': $(app_wrongAudienceClient_secret)
      'user_globalAdminUser_id': $(user_globalAdminUser_id)
      'user_globalAdminUser_secret': $(user_globalAdminUser_secret)
      'user_globalConverterUser_id': $(user_globalConverterUser_id)
      'user_globalConverterUser_secret': $(user_globalConverterUser_secret)
      'user_globalExporterUser_id': $(user_globalExporterUser_id)
      'user_globalExporterUser_secret': $(user_globalExporterUser_secret)
      'user_globalImporterUser_id': $(user_globalImporterUser_id)
      'user_globalImporterUser_secret': $(user_globalImporterUser_secret)
      'user_globalReaderUser_id': $(user_globalReaderUser_id)
      'user_globalReaderUser_secret': $(user_globalReaderUser_secret)
      'user_globalWriterUser_id': $(user_globalWriterUser_id)
      'user_globalWriterUser_secret': $(user_globalWriterUser_secret)
=======
  - template: e2e-tests.yml
    parameters:
      version: ${{ parameters.version }}
      appServiceName: ${{ parameters.appServiceName }}
      appServiceType: 'CosmosDb'
>>>>>>> 40805ea2

- job: 'sqlE2eTests'
  dependsOn: []
  pool:
    name: '$(SharedLinuxPool)'
    vmImage: '$(LinuxVmImage)'
  steps:
  - template: e2e-setup.yml
<<<<<<< HEAD
    
  - task: AzurePowerShell@4
    displayName: 'Set Variables'
    inputs:
      azureSubscription: $(ConnectedServiceName)
      azurePowerShellVersion: latestVersion
      ScriptType: inlineScript
      Inline: |
        $keyVault = "$(DeploymentEnvironmentName)-ts"
        $secrets = Get-AzKeyVaultSecret -VaultName $keyVault
        
        foreach($secret in $secrets)
        {
            $environmentVariableName = $secret.Name.Replace("--","_")

            $secretValue = Get-AzKeyVaultSecret -VaultName $keyVault -Name $secret.Name
            # Replace with -AsPlainText flag when v5.3 of the Az Module is supported
            $plainValue = ([System.Net.NetworkCredential]::new("", $secretValue.SecretValue).Password).ToString()
            if([string]::IsNullOrEmpty($plainValue))
            {
                throw "$($secret.Name) is empty"
            }
            Write-Host "##vso[task.setvariable variable=$($environmentVariableName)]$($plainValue)"
        }

        $storageAccounts = Get-AzStorageAccount -ResourceGroupName $(ResourceGroupName)
        $allStorageAccounts = ""
        foreach ($storageAccount in $storageAccounts) {
            $accKey = Get-AzStorageAccountKey -ResourceGroupName $(ResourceGroupName) -Name $storageAccount.StorageAccountName | Where-Object {$_.KeyName -eq "key1"}

            $storageSecretName = "$($storageAccount.StorageAccountName)_secret"
            Write-Host "##vso[task.setvariable variable=$($storageSecretName)]$($accKey.Value)"
            $allStorageAccounts += "|$($storageSecretName)|$($accKey.Value)"
        }
        Write-Host "##vso[task.setvariable variable=AllStorageAccounts]$($allStorageAccounts)"

        $appServiceName = "${{ parameters.appServiceName }}-sql"
        $appSettings = (Get-AzWebApp -ResourceGroupName $(ResourceGroupName) -Name $appServiceName).SiteConfig.AppSettings
        $acrSettings = $appSettings | where {$_.Name -eq "FhirServer__Operations__ConvertData__ContainerRegistryServers__0"}
        $acrLoginServer = $acrSettings[0].Value
        $acrAccountName = ($acrLoginServer -split '\.')[0]
        $acrPassword = (Get-AzContainerRegistryCredential -ResourceGroupName $(ResourceGroupName) -Name $acrAccountName).Password
        Write-Host "##vso[task.setvariable variable=TestContainerRegistryServer]$($acrLoginServer)"
        Write-Host "##vso[task.setvariable variable=TestContainerRegistryPassword]$($acrPassword)"

        $exportStoreSettings = $appSettings | where {$_.Name -eq "FhirServer__Operations__Export__StorageAccountUri"}
        $exportStoreUri = $exportStoreSettings[0].Value
        Write-Host "$exportStoreUri"
        $exportStoreAccountName = [System.Uri]::new("$exportStoreUri").Host.Split('.')[0]
        $exportStoreKey = Get-AzStorageAccountKey -ResourceGroupName $(ResourceGroupName) -Name "$exportStoreAccountName" | Where-Object {$_.KeyName -eq "key1"}
        
        Write-Host "##vso[task.setvariable variable=TestExportStoreUri]$($exportStoreUri)"
        Write-Host "##vso[task.setvariable variable=TestExportStoreKey]$($exportStoreKey.Value)"

        $integrationStoreSettings = $appSettings | where {$_.Name -eq "FhirServer__Operations__IntegrationDataStore__StorageAccountUri"}
        $integrationStoreUri = $integrationStoreSettings[0].Value
        Write-Host "$integrationStoreUri"
        $integrationStoreAccountName = [System.Uri]::new("$integrationStoreUri").Host.Split('.')[0]
        $integrationStoreKey = Get-AzStorageAccountKey -ResourceGroupName $(ResourceGroupName) -Name "$integrationStoreAccountName" | Where-Object {$_.KeyName -eq "key1"}
        
        Write-Host "##vso[task.setvariable variable=TestIntegrationStoreUri]$($integrationStoreUri)"
        Write-Host "##vso[task.setvariable variable=TestIntegrationStoreKey]$($integrationStoreKey.Value)"

        Write-Host "##vso[task.setvariable variable=Resource]$(TestEnvironmentUrl)"
        
        $secrets = Get-AzKeyVaultSecret -VaultName resolute-oss-tenant-info
 
        foreach($secret in $secrets)
        {
            $environmentVariableName = $secret.Name.Replace("--","_")

            $secretValue = Get-AzKeyVaultSecret -VaultName resolute-oss-tenant-info -Name $secret.Name
            # Replace with -AsPlainText flag when v5.3 of the Az Module is supported
            $plainValue = ([System.Net.NetworkCredential]::new("", $secretValue.SecretValue).Password).ToString()
            if([string]::IsNullOrEmpty($plainValue))
            {
                throw "$($secret.Name) is empty"
            }
            Write-Host "##vso[task.setvariable variable=$($environmentVariableName)]$($plainValue)"
        }
        # ----------------------------------------

        dotnet dev-certs https

  - task: DotNetCoreCLI@2
    displayName: 'E2E ${{ parameters.version }} SQL'
    inputs:
      command: test
      arguments: '"**\*${{ parameters.version }}.Tests.E2E*.dll" --filter "FullyQualifiedName~SqlServer&Category!=ExportLongRunning"'
      workingDirectory: "$(System.ArtifactsDirectory)"
      testRunTitle: '${{ parameters.version }} SQL'
    env:
      'TestEnvironmentUrl_Sql': $(TestEnvironmentUrl_Sql)
      'TestEnvironmentUrl_${{ parameters.version }}_Sql': $(TestEnvironmentUrl_${{ parameters.version }}_Sql)
      'Resource': $(Resource)
      'AllStorageAccounts': $(AllStorageAccounts)
      'TestContainerRegistryServer': $(TestContainerRegistryServer)
      'TestContainerRegistryPassword': $(TestContainerRegistryPassword)
      'TestExportStoreUri': $(TestExportStoreUri)
      'TestExportStoreKey': $(TestExportStoreKey)
      'TestIntegrationStoreUri': $(TestIntegrationStoreUri)
      'TestIntegrationStoreKey': $(TestIntegrationStoreKey)
      'tenant-admin-service-principal-name': $(tenant-admin-service-principal-name)
      'tenant-admin-service-principal-password': $(tenant-admin-service-principal-password)
      'tenant-admin-user-name': $(tenant-admin-user-name)
      'tenant-admin-user-password': $(tenant-admin-user-password)
      'tenant-id': $(tenant-id)
      'app_globalAdminServicePrincipal_id': $(app_globalAdminServicePrincipal_id)
      'app_globalAdminServicePrincipal_secret': $(app_globalAdminServicePrincipal_secret)
      'app_nativeClient_id': $(app_nativeClient_id)
      'app_nativeClient_secret': $(app_nativeClient_secret)
      'app_wrongAudienceClient_id': $(app_wrongAudienceClient_id)
      'app_wrongAudienceClient_secret': $(app_wrongAudienceClient_secret)
      'user_globalAdminUser_id': $(user_globalAdminUser_id)
      'user_globalAdminUser_secret': $(user_globalAdminUser_secret)
      'user_globalConverterUser_id': $(user_globalConverterUser_id)
      'user_globalConverterUser_secret': $(user_globalConverterUser_secret)
      'user_globalExporterUser_id': $(user_globalExporterUser_id)
      'user_globalExporterUser_secret': $(user_globalExporterUser_secret)
      'user_globalImporterUser_id': $(user_globalImporterUser_id)
      'user_globalImporterUser_secret': $(user_globalImporterUser_secret)
      'user_globalReaderUser_id': $(user_globalReaderUser_id)
      'user_globalReaderUser_secret': $(user_globalReaderUser_secret)
      'user_globalWriterUser_id': $(user_globalWriterUser_id)
      'user_globalWriterUser_secret': $(user_globalWriterUser_secret)
=======
  - template: e2e-tests.yml
    parameters:
      version: ${{ parameters.version }}
      appServiceName: '${{ parameters.appServiceName }}-sql'
      appServiceType: 'SqlServer'
>>>>>>> 40805ea2
<|MERGE_RESOLUTION|>--- conflicted
+++ resolved
@@ -53,128 +53,11 @@
     vmImage: '$(LinuxVmImage)'
   steps:
   - template: e2e-setup.yml
-<<<<<<< HEAD
-    
-  - task: AzurePowerShell@4
-    displayName: 'Set Variables'
-    inputs:
-      azureSubscription: $(ConnectedServiceName)
-      azurePowerShellVersion: latestVersion
-      ScriptType: inlineScript
-      Inline: |
-        $keyVault = "$(DeploymentEnvironmentName)-ts"
-        $secrets = Get-AzKeyVaultSecret -VaultName $keyVault
-        
-        foreach($secret in $secrets)
-        {
-            $environmentVariableName = $secret.Name.Replace("--","_")
-
-            $secretValue = Get-AzKeyVaultSecret -VaultName $keyVault -Name $secret.Name
-            # Replace with -AsPlainText flag when v5.3 of the Az Module is supported
-            $plainValue = ([System.Net.NetworkCredential]::new("", $secretValue.SecretValue).Password).ToString()
-            if([string]::IsNullOrEmpty($plainValue))
-            {
-                throw "$($secret.Name) is empty"
-            }
-            Write-Host "##vso[task.setvariable variable=$($environmentVariableName)]$($plainValue)"
-        }
-        
-        $storageAccounts = Get-AzStorageAccount -ResourceGroupName $(ResourceGroupName)
-        $allStorageAccounts = ""
-        foreach ($storageAccount in $storageAccounts) {
-            $accKey = Get-AzStorageAccountKey -ResourceGroupName $(ResourceGroupName) -Name $storageAccount.StorageAccountName | Where-Object {$_.KeyName -eq "key1"}
-
-            $storageSecretName = "$($storageAccount.StorageAccountName)_secret"
-            Write-Host "##vso[task.setvariable variable=$($storageSecretName)]$($accKey.Value)"
-            $allStorageAccounts += "$($storageSecretName)|$($accKey.Value)|"
-        }
-        Write-Host "##vso[task.setvariable variable=AllStorageAccounts]$($allStorageAccounts)"
-
-        $appServiceName = "${{ parameters.appServiceName }}"
-        $appSettings = (Get-AzWebApp -ResourceGroupName $(ResourceGroupName) -Name $appServiceName).SiteConfig.AppSettings
-        $acrSettings = $appSettings | where {$_.Name -eq "FhirServer__Operations__ConvertData__ContainerRegistryServers__0"}
-        $acrLoginServer = $acrSettings[0].Value
-        $acrAccountName = ($acrLoginServer -split '\.')[0]
-        $acrPassword = (Get-AzContainerRegistryCredential -ResourceGroupName $(ResourceGroupName) -Name $acrAccountName).Password
-        Write-Host "##vso[task.setvariable variable=TestContainerRegistryServer]$($acrLoginServer)"
-        Write-Host "##vso[task.setvariable variable=TestContainerRegistryPassword]$($acrPassword)"
-
-        $exportStoreSettings = $appSettings | where {$_.Name -eq "FhirServer__Operations__Export__StorageAccountUri"}
-        $exportStoreUri = $exportStoreSettings[0].Value
-        Write-Host "$exportStoreUri"
-        $exportStoreAccountName = [System.Uri]::new("$exportStoreUri").Host.Split('.')[0]
-        $exportStoreKey = Get-AzStorageAccountKey -ResourceGroupName $(ResourceGroupName) -Name "$exportStoreAccountName" | Where-Object {$_.KeyName -eq "key1"}
-
-        Write-Host "##vso[task.setvariable variable=TestExportStoreUri]$($exportStoreUri)"
-        Write-Host "##vso[task.setvariable variable=TestExportStoreKey]$($exportStoreKey.Value)"
-
-        Write-Host "##vso[task.setvariable variable=Resource]$(TestEnvironmentUrl)"
-        
-        $secrets = Get-AzKeyVaultSecret -VaultName resolute-oss-tenant-info
- 
-        foreach($secret in $secrets)
-        {
-            $environmentVariableName = $secret.Name.Replace("--","_")
-
-            $secretValue = Get-AzKeyVaultSecret -VaultName resolute-oss-tenant-info -Name $secret.Name
-            # Replace with -AsPlainText flag when v5.3 of the Az Module is supported
-            $plainValue = ([System.Net.NetworkCredential]::new("", $secretValue.SecretValue).Password).ToString()
-            if([string]::IsNullOrEmpty($plainValue))
-            {
-                throw "$($secret.Name) is empty"
-            }
-            Write-Host "##vso[task.setvariable variable=$($environmentVariableName)]$($plainValue)"
-        }
-        # ----------------------------------------
-
-        dotnet dev-certs https
-
-  - task: DotNetCoreCLI@2
-    displayName: 'E2E ${{ parameters.version }} CosmosDB'
-    inputs:
-      command: test
-      arguments: '"**\*${{ parameters.version }}.Tests.E2E*.dll" --filter "FullyQualifiedName~CosmosDb&Category!=ExportLongRunning"'
-      workingDirectory: "$(System.ArtifactsDirectory)"
-      testRunTitle: '${{ parameters.version }} CosmosDB'
-    env:
-      'TestEnvironmentUrl': $(TestEnvironmentUrl)
-      'TestEnvironmentUrl_${{ parameters.version }}': $(TestEnvironmentUrl_${{ parameters.version }})
-      'Resource': $(Resource)
-      'AllStorageAccounts': $(AllStorageAccounts)
-      'TestContainerRegistryServer': $(TestContainerRegistryServer)
-      'TestContainerRegistryPassword': $(TestContainerRegistryPassword)
-      'TestExportStoreUri': $(TestExportStoreUri)
-      'TestExportStoreKey': $(TestExportStoreKey)
-      'tenant-admin-service-principal-name': $(tenant-admin-service-principal-name)
-      'tenant-admin-service-principal-password': $(tenant-admin-service-principal-password)
-      'tenant-admin-user-name': $(tenant-admin-user-name)
-      'tenant-admin-user-password': $(tenant-admin-user-password)
-      'tenant-id': $(tenant-id)
-      'app_globalAdminServicePrincipal_id': $(app_globalAdminServicePrincipal_id)
-      'app_globalAdminServicePrincipal_secret': $(app_globalAdminServicePrincipal_secret)
-      'app_nativeClient_id': $(app_nativeClient_id)
-      'app_nativeClient_secret': $(app_nativeClient_secret)
-      'app_wrongAudienceClient_id': $(app_wrongAudienceClient_id)
-      'app_wrongAudienceClient_secret': $(app_wrongAudienceClient_secret)
-      'user_globalAdminUser_id': $(user_globalAdminUser_id)
-      'user_globalAdminUser_secret': $(user_globalAdminUser_secret)
-      'user_globalConverterUser_id': $(user_globalConverterUser_id)
-      'user_globalConverterUser_secret': $(user_globalConverterUser_secret)
-      'user_globalExporterUser_id': $(user_globalExporterUser_id)
-      'user_globalExporterUser_secret': $(user_globalExporterUser_secret)
-      'user_globalImporterUser_id': $(user_globalImporterUser_id)
-      'user_globalImporterUser_secret': $(user_globalImporterUser_secret)
-      'user_globalReaderUser_id': $(user_globalReaderUser_id)
-      'user_globalReaderUser_secret': $(user_globalReaderUser_secret)
-      'user_globalWriterUser_id': $(user_globalWriterUser_id)
-      'user_globalWriterUser_secret': $(user_globalWriterUser_secret)
-=======
   - template: e2e-tests.yml
     parameters:
       version: ${{ parameters.version }}
       appServiceName: ${{ parameters.appServiceName }}
       appServiceType: 'CosmosDb'
->>>>>>> 40805ea2
 
 - job: 'sqlE2eTests'
   dependsOn: []
@@ -183,136 +66,8 @@
     vmImage: '$(LinuxVmImage)'
   steps:
   - template: e2e-setup.yml
-<<<<<<< HEAD
-    
-  - task: AzurePowerShell@4
-    displayName: 'Set Variables'
-    inputs:
-      azureSubscription: $(ConnectedServiceName)
-      azurePowerShellVersion: latestVersion
-      ScriptType: inlineScript
-      Inline: |
-        $keyVault = "$(DeploymentEnvironmentName)-ts"
-        $secrets = Get-AzKeyVaultSecret -VaultName $keyVault
-        
-        foreach($secret in $secrets)
-        {
-            $environmentVariableName = $secret.Name.Replace("--","_")
-
-            $secretValue = Get-AzKeyVaultSecret -VaultName $keyVault -Name $secret.Name
-            # Replace with -AsPlainText flag when v5.3 of the Az Module is supported
-            $plainValue = ([System.Net.NetworkCredential]::new("", $secretValue.SecretValue).Password).ToString()
-            if([string]::IsNullOrEmpty($plainValue))
-            {
-                throw "$($secret.Name) is empty"
-            }
-            Write-Host "##vso[task.setvariable variable=$($environmentVariableName)]$($plainValue)"
-        }
-
-        $storageAccounts = Get-AzStorageAccount -ResourceGroupName $(ResourceGroupName)
-        $allStorageAccounts = ""
-        foreach ($storageAccount in $storageAccounts) {
-            $accKey = Get-AzStorageAccountKey -ResourceGroupName $(ResourceGroupName) -Name $storageAccount.StorageAccountName | Where-Object {$_.KeyName -eq "key1"}
-
-            $storageSecretName = "$($storageAccount.StorageAccountName)_secret"
-            Write-Host "##vso[task.setvariable variable=$($storageSecretName)]$($accKey.Value)"
-            $allStorageAccounts += "|$($storageSecretName)|$($accKey.Value)"
-        }
-        Write-Host "##vso[task.setvariable variable=AllStorageAccounts]$($allStorageAccounts)"
-
-        $appServiceName = "${{ parameters.appServiceName }}-sql"
-        $appSettings = (Get-AzWebApp -ResourceGroupName $(ResourceGroupName) -Name $appServiceName).SiteConfig.AppSettings
-        $acrSettings = $appSettings | where {$_.Name -eq "FhirServer__Operations__ConvertData__ContainerRegistryServers__0"}
-        $acrLoginServer = $acrSettings[0].Value
-        $acrAccountName = ($acrLoginServer -split '\.')[0]
-        $acrPassword = (Get-AzContainerRegistryCredential -ResourceGroupName $(ResourceGroupName) -Name $acrAccountName).Password
-        Write-Host "##vso[task.setvariable variable=TestContainerRegistryServer]$($acrLoginServer)"
-        Write-Host "##vso[task.setvariable variable=TestContainerRegistryPassword]$($acrPassword)"
-
-        $exportStoreSettings = $appSettings | where {$_.Name -eq "FhirServer__Operations__Export__StorageAccountUri"}
-        $exportStoreUri = $exportStoreSettings[0].Value
-        Write-Host "$exportStoreUri"
-        $exportStoreAccountName = [System.Uri]::new("$exportStoreUri").Host.Split('.')[0]
-        $exportStoreKey = Get-AzStorageAccountKey -ResourceGroupName $(ResourceGroupName) -Name "$exportStoreAccountName" | Where-Object {$_.KeyName -eq "key1"}
-        
-        Write-Host "##vso[task.setvariable variable=TestExportStoreUri]$($exportStoreUri)"
-        Write-Host "##vso[task.setvariable variable=TestExportStoreKey]$($exportStoreKey.Value)"
-
-        $integrationStoreSettings = $appSettings | where {$_.Name -eq "FhirServer__Operations__IntegrationDataStore__StorageAccountUri"}
-        $integrationStoreUri = $integrationStoreSettings[0].Value
-        Write-Host "$integrationStoreUri"
-        $integrationStoreAccountName = [System.Uri]::new("$integrationStoreUri").Host.Split('.')[0]
-        $integrationStoreKey = Get-AzStorageAccountKey -ResourceGroupName $(ResourceGroupName) -Name "$integrationStoreAccountName" | Where-Object {$_.KeyName -eq "key1"}
-        
-        Write-Host "##vso[task.setvariable variable=TestIntegrationStoreUri]$($integrationStoreUri)"
-        Write-Host "##vso[task.setvariable variable=TestIntegrationStoreKey]$($integrationStoreKey.Value)"
-
-        Write-Host "##vso[task.setvariable variable=Resource]$(TestEnvironmentUrl)"
-        
-        $secrets = Get-AzKeyVaultSecret -VaultName resolute-oss-tenant-info
- 
-        foreach($secret in $secrets)
-        {
-            $environmentVariableName = $secret.Name.Replace("--","_")
-
-            $secretValue = Get-AzKeyVaultSecret -VaultName resolute-oss-tenant-info -Name $secret.Name
-            # Replace with -AsPlainText flag when v5.3 of the Az Module is supported
-            $plainValue = ([System.Net.NetworkCredential]::new("", $secretValue.SecretValue).Password).ToString()
-            if([string]::IsNullOrEmpty($plainValue))
-            {
-                throw "$($secret.Name) is empty"
-            }
-            Write-Host "##vso[task.setvariable variable=$($environmentVariableName)]$($plainValue)"
-        }
-        # ----------------------------------------
-
-        dotnet dev-certs https
-
-  - task: DotNetCoreCLI@2
-    displayName: 'E2E ${{ parameters.version }} SQL'
-    inputs:
-      command: test
-      arguments: '"**\*${{ parameters.version }}.Tests.E2E*.dll" --filter "FullyQualifiedName~SqlServer&Category!=ExportLongRunning"'
-      workingDirectory: "$(System.ArtifactsDirectory)"
-      testRunTitle: '${{ parameters.version }} SQL'
-    env:
-      'TestEnvironmentUrl_Sql': $(TestEnvironmentUrl_Sql)
-      'TestEnvironmentUrl_${{ parameters.version }}_Sql': $(TestEnvironmentUrl_${{ parameters.version }}_Sql)
-      'Resource': $(Resource)
-      'AllStorageAccounts': $(AllStorageAccounts)
-      'TestContainerRegistryServer': $(TestContainerRegistryServer)
-      'TestContainerRegistryPassword': $(TestContainerRegistryPassword)
-      'TestExportStoreUri': $(TestExportStoreUri)
-      'TestExportStoreKey': $(TestExportStoreKey)
-      'TestIntegrationStoreUri': $(TestIntegrationStoreUri)
-      'TestIntegrationStoreKey': $(TestIntegrationStoreKey)
-      'tenant-admin-service-principal-name': $(tenant-admin-service-principal-name)
-      'tenant-admin-service-principal-password': $(tenant-admin-service-principal-password)
-      'tenant-admin-user-name': $(tenant-admin-user-name)
-      'tenant-admin-user-password': $(tenant-admin-user-password)
-      'tenant-id': $(tenant-id)
-      'app_globalAdminServicePrincipal_id': $(app_globalAdminServicePrincipal_id)
-      'app_globalAdminServicePrincipal_secret': $(app_globalAdminServicePrincipal_secret)
-      'app_nativeClient_id': $(app_nativeClient_id)
-      'app_nativeClient_secret': $(app_nativeClient_secret)
-      'app_wrongAudienceClient_id': $(app_wrongAudienceClient_id)
-      'app_wrongAudienceClient_secret': $(app_wrongAudienceClient_secret)
-      'user_globalAdminUser_id': $(user_globalAdminUser_id)
-      'user_globalAdminUser_secret': $(user_globalAdminUser_secret)
-      'user_globalConverterUser_id': $(user_globalConverterUser_id)
-      'user_globalConverterUser_secret': $(user_globalConverterUser_secret)
-      'user_globalExporterUser_id': $(user_globalExporterUser_id)
-      'user_globalExporterUser_secret': $(user_globalExporterUser_secret)
-      'user_globalImporterUser_id': $(user_globalImporterUser_id)
-      'user_globalImporterUser_secret': $(user_globalImporterUser_secret)
-      'user_globalReaderUser_id': $(user_globalReaderUser_id)
-      'user_globalReaderUser_secret': $(user_globalReaderUser_secret)
-      'user_globalWriterUser_id': $(user_globalWriterUser_id)
-      'user_globalWriterUser_secret': $(user_globalWriterUser_secret)
-=======
   - template: e2e-tests.yml
     parameters:
       version: ${{ parameters.version }}
       appServiceName: '${{ parameters.appServiceName }}-sql'
-      appServiceType: 'SqlServer'
->>>>>>> 40805ea2
+      appServiceType: 'SqlServer'